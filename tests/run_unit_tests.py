--- conflicted
+++ resolved
@@ -22,14 +22,10 @@
     cur_dir = "./tests"
     unit_tests = {}
 
-<<<<<<< HEAD
     EXCLUDE_UNIT_TESTS = [
-        "unit_tests/megatron/cco/test_tp_overlap.py",
-        "tests/trainer/test_maxtext_trainer.py",
+        "trainer/test_maxtext_trainer.py",
     ]
 
-=======
->>>>>>> 7d19f86a
     for root, dirs, files in os.walk(cur_dir):
         for file_name in files:
             if not file_name.endswith(".py") or not file_name.startswith("test_"):
