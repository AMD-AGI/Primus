--- conflicted
+++ resolved
@@ -8,12 +8,6 @@
 import math
 from datetime import datetime
 
-<<<<<<< HEAD
-from .gemm_bench_args import add_gemm_parser
-
-try:
-    import torch
-=======
 import torch
 
 from primus.tools.report import write_table_simple
@@ -25,7 +19,6 @@
 def maybe_transpose(tensor, transpose):
     return tensor.t() if transpose else tensor
 
->>>>>>> b2e48e5a
 
     from primus.tools.report import write_table_simple
     from primus.tools.utils import gather_records, get_current_device, is_rank_0
@@ -58,123 +51,6 @@
             torch.matmul(a, b, out=c_list[i])
         torch.cuda.synchronize()
 
-<<<<<<< HEAD
-        # Timed run (duration-based)
-        target_ms = max(100.0, duration_s * 1000.0)
-        start = torch.cuda.Event(enable_timing=True)
-        end = torch.cuda.Event(enable_timing=True)
-
-        total_calls = 0
-        start.record()
-
-        while True:
-            for _ in range(num_rotations):
-                a = maybe_transpose(a_list[i], trans_a)
-                b = maybe_transpose(b_list[i], trans_b)
-                torch.matmul(a, b, out=c_list[i])
-            end.record()
-            torch.cuda.synchronize()
-
-            total_calls += num_rotations
-
-            elapsed = start.elapsed_time(end)  # ms
-            if elapsed >= target_ms:
-                avg_time_ms = elapsed / total_calls
-                break
-
-        tflop = 2.0 * m * n * k / 1e12
-        tflops = tflop / (avg_time_ms / 1000.0)
-        bandwidth = mem_size_bytes / 1e9 / (avg_time_ms / 1000.0)
-        arith_intensity = (2.0 * m * n * k) / mem_size_bytes
-
-        return {
-            "m": m,
-            "n": n,
-            "k": k,
-            "trans_a": trans_a,
-            "trans_b": trans_b,
-            "dtype": str(dtype),
-            "avg_time_ms": avg_time_ms,
-            "tflop": tflop,
-            "tflops": tflops,
-            "bandwidth_gbps": bandwidth,
-            "arith_intensity": arith_intensity,
-        }
-
-    def run_gemm_benchmark(args):
-        if args.M <= 0 or args.N <= 0 or args.K <= 0:
-            raise ValueError("M, N, K must be positive integers.")
-
-        dtype_map = {"bf16": torch.bfloat16, "fp16": torch.float16, "fp32": torch.float32}
-        dtype = dtype_map[args.dtype]
-        res = profile_gemm(args.M, args.N, args.K, dtype, args.trans_a, args.trans_b, args.duration)
-
-        # Build record with GEMM-specific metrics
-        record = {
-            "m": res["m"],
-            "n": res["n"],
-            "k": res["k"],
-            "trans_a": int(res["trans_a"]),
-            "trans_b": int(res["trans_b"]),
-            "dtype": res["dtype"],  # "bf16"/"fp16"/"fp32"
-            "avg_time_ms": float(f"{res['avg_time_ms']:.6f}"),
-            "tflop": float(f"{res['tflop']:.2f}"),
-            "tflops": float(f"{res['tflops']:.2f}"),
-            "bandwidth_gbps": float(f"{res['bandwidth_gbps']:.2f}"),
-            "arith_intensity": float(f"{res['arith_intensity']:.2f}"),
-        }
-
-        # Gather results
-        gathered = gather_records(record)
-
-        if is_rank_0():
-            header = [
-                "host",
-                "world",
-                "rank",
-                "m",
-                "n",
-                "k",
-                "trans_a",
-                "trans_b",
-                "dtype",
-                "avg_time_ms",
-                "tflop",
-                "tflops",
-                "bandwidth_gbps",
-                "arith_intensity",
-            ]
-
-            # Convert list[dict] -> list[list] in header order
-            float6 = {"avg_time_ms"}
-            float2 = {"tflop", "tflops", "bandwidth_gbps", "arith_intensity"}
-
-            rows_ll = []
-            for rec in gathered:
-                row = []
-                for col in header:
-                    v = rec.get(col, "")
-                    if v is None:
-                        v = ""
-                    elif col in float6:
-                        v = f"{float(v):.6f}"
-                    elif col in float2:
-                        v = f"{float(v):.2f}"
-                    row.append(v)
-                rows_ll.append(row)
-
-            write_table_simple(
-                header=header,
-                rows=rows_ll,
-                output_file=getattr(args, "output_file", None),
-                append=getattr(args, "append", False),
-            )
-
-            print(f"[✔] GEMM benchmark finished. Results saved to {args.output_file}")
-
-except ImportError:
-    print("[WARNING] gemm benchmark depends on torch, which does not exist in current environment!")
-=======
         total_calls += num_rotations
 
         elapsed = start.elapsed_time(end)  # ms
@@ -299,7 +175,6 @@
         )
 
         print(f"[✔] GEMM benchmark finished. Results saved to {args.output_file}")
->>>>>>> b2e48e5a
 
 
 def build_gemm_parser() -> argparse.ArgumentParser:
