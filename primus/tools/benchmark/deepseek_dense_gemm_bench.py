--- conflicted
+++ resolved
@@ -78,43 +78,6 @@
 }
 
 
-<<<<<<< HEAD
-def add_gemm_parser(parser: argparse.ArgumentParser):
-    parser.add_argument("--model", default=None, help="Model name (Deepseek_V2, Deepseek_V3, etc.)")
-    parser.add_argument("--seqlen", type=int, default=4096)
-    parser.add_argument("--hidden-size", type=int, default=4096)
-    parser.add_argument("--intermediate-size", type=int, default=12288)
-    parser.add_argument("--kv-lora-rank", type=int, default=512)
-    parser.add_argument("--moe-intermediate-size", type=int, default=1536)
-    parser.add_argument("--num-attention-heads", type=int, default=64)
-    parser.add_argument("--num-experts-per-tok", type=int, default=6)
-    parser.add_argument("--n-routed-experts", type=int, default=128)
-    parser.add_argument("--n-shared-experts", type=int, default=2)
-    parser.add_argument("--q-lora-rank", type=int, default=None)
-    parser.add_argument("--qk-nope-head-dim", type=int, default=128)
-    parser.add_argument("--qk-rope-head-dim", type=int, default=64)
-    parser.add_argument("--v-head-dim", type=int, default=128)
-    parser.add_argument("--vocab-size", type=int, default=128256)
-    parser.add_argument("--dtype", choices=["bf16", "fp16"], default="bf16")
-    parser.add_argument("--mbs", type=int, default=1)
-    parser.add_argument("--duration", type=int, default=3, help="Benchmark duration per shape (sec)")
-    parser.add_argument("--output-file", default="./gemm-deepseek_report.md")
-    parser.add_argument("--append", action="store_true", help="Append to existing report")
-    return parser
-=======
-def profile_fwd(m, n, k, dtype, duration):
-    return profile_gemm(m, n, k, dtype, False, True, duration)
-
-
-def profile_wgrad(m, n, k, dtype, duration):
-    return profile_gemm(n, k, m, dtype, True, False, duration)
-
-
-def profile_dgrad(m, n, k, dtype, duration):
-    return profile_gemm(m, k, n, dtype, False, False, duration)
->>>>>>> 7d19f86a
-
-
 def build_preamble(args, shapes: List[Tuple[str, List[int]]]) -> str:
     lines = [
         "# DeepSeek GEMM Benchmark Report",
