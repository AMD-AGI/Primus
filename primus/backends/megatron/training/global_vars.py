--- conflicted
+++ resolved
@@ -13,7 +13,6 @@
 
 _GLOBAL_ARGS = None
 _GLOBAL_MLFLOW_WRITER = None
-_GLOBAL_EXP_ROOT_PATH = None
 
 
 def set_args(args):
@@ -25,17 +24,6 @@
     """Return arguments."""
     _ensure_var_is_initialized(_GLOBAL_ARGS, "args")
     return _GLOBAL_ARGS
-
-
-def set_exp_root_path(exp_root_path):
-    """Set the experiment root path for artifact logging."""
-    global _GLOBAL_EXP_ROOT_PATH
-    _GLOBAL_EXP_ROOT_PATH = exp_root_path
-
-
-def get_exp_root_path():
-    """Return experiment root path. Can be None."""
-    return _GLOBAL_EXP_ROOT_PATH
 
 
 def get_mlflow_writer():
@@ -77,51 +65,14 @@
         _GLOBAL_MLFLOW_WRITER = mlflow
 
 
-def upload_mlflow_artifacts(
-    upload_traces: bool = True,
-    upload_logs: bool = True,
-):
-    """
-    Upload trace files and log files to MLflow as artifacts.
-
-    This should be called before ending the MLflow run to ensure all
-    artifacts are uploaded. Only the rank that initialized MLflow
-    (typically rank world_size - 1) should call this.
-
-    Args:
-        upload_traces: Whether to upload profiler trace files
-        upload_logs: Whether to upload training log files
-
-    Returns:
-        Dictionary with counts of uploaded files, or None if MLflow is not enabled
-    """
-    mlflow_writer = get_mlflow_writer()
-    if mlflow_writer is None:
-        return None
-
-    args = get_args()
-    exp_root_path = get_exp_root_path()
-    tensorboard_dir = getattr(args, "tensorboard_dir", None)
-
-    return upload_artifacts_to_mlflow(
-        mlflow_writer=mlflow_writer,
-        tensorboard_dir=tensorboard_dir,
-        exp_root_path=exp_root_path,
-        upload_traces=upload_traces,
-        upload_logs=upload_logs,
-    )
-
-
 def unset_global_variables():
     """Unset global vars."""
 
     global _GLOBAL_ARGS
     global _GLOBAL_MLFLOW_WRITER
-    global _GLOBAL_EXP_ROOT_PATH
 
     _GLOBAL_ARGS = None
     _GLOBAL_MLFLOW_WRITER = None
-    _GLOBAL_EXP_ROOT_PATH = None
 
 
 def _ensure_var_is_initialized(var, name):
@@ -136,13 +87,6 @@
 
 def destroy_global_vars():
     global _GLOBAL_ARGS
-<<<<<<< HEAD
-    global _GLOBAL_MLFLOW_WRITER
-    global _GLOBAL_EXP_ROOT_PATH
-    _GLOBAL_ARGS = None
-    _GLOBAL_MLFLOW_WRITER = None
-    _GLOBAL_EXP_ROOT_PATH = None
-=======
     _GLOBAL_ARGS = None
 
 
@@ -197,5 +141,4 @@
         tracelens_ranks=tracelens_ranks,
         tracelens_max_reports=tracelens_max_reports,
         tracelens_output_format=tracelens_output_format,
-    )
->>>>>>> 4c908e5e
+    )