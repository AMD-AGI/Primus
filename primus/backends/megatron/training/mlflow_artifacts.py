###############################################################################
# Copyright (c) 2025, Advanced Micro Devices, Inc. All rights reserved.
#
# See LICENSE for license information.
###############################################################################

"""
MLflow Artifact Logging Utilities

This module provides functions to upload trace files and log files to MLflow
when MLflow tracking is enabled.

Features:
- Upload profiler trace files from all profiled ranks (including multi-node)
- Upload log files from all levels and all ranks
- Supports both local and distributed training scenarios
"""

import glob
import os
from typing import Optional

from primus.modules.module_utils import log_rank_0, warning_rank_0


def _get_all_trace_files(tensorboard_dir: str) -> list:
    """
    Find all profiler trace files in the tensorboard directory.

<<<<<<< HEAD
    Trace files follow PyTorch profiler naming convention:
    - *.pt.trace.json (uncompressed trace files)
    - *.pt.trace.json.gz (compressed trace files)
=======
    Trace files are typically named like:
    - *.pt.trace.json
    - *.pt.trace.json.gz
    but we also fall back to generic JSON/JSON.GZ patterns.
>>>>>>> cb2ce6ba

    Args:
        tensorboard_dir: Path to the tensorboard directory containing trace files

    Returns:
        List of paths to trace files
    """
    if not tensorboard_dir or not os.path.exists(tensorboard_dir):
        return []

    trace_files = []
    # Look for PyTorch profiler trace files (both compressed and uncompressed)
    # Using specific patterns to avoid matching unrelated JSON files
    patterns = ["*.pt.trace.json", "*.pt.trace.json.gz"]
    for pattern in patterns:
        trace_files.extend(glob.glob(os.path.join(tensorboard_dir, pattern)))
        trace_files.extend(glob.glob(os.path.join(tensorboard_dir, "**", pattern), recursive=True))

    # Remove duplicates while preserving order
    seen = set()
    unique_files = []
    for f in trace_files:
        if f not in seen:
            seen.add(f)
            unique_files.append(f)

    return unique_files


def _get_all_log_files(exp_root_path: str) -> list:
    """
    Find all log files in the experiment logs directory.

    Log files are organized as:
    - {exp_root_path}/logs/master/master-*.log
    - {exp_root_path}/logs/{module_name}/rank-{rank}/*.log

    Args:
        exp_root_path: Root path of the experiment

    Returns:
        List of paths to log files
    """
    if not exp_root_path:
        return []

    logs_dir = os.path.join(exp_root_path, "logs")
    if not os.path.exists(logs_dir):
        return []

    log_files = []
    # Find all .log files recursively
    log_files.extend(glob.glob(os.path.join(logs_dir, "**", "*.log"), recursive=True))

    return log_files


def upload_trace_files_to_mlflow(
    mlflow_writer,
    tensorboard_dir: str,
    artifact_path: str = "traces",
) -> int:
    """
    Upload all profiler trace files to MLflow as artifacts.

    This function collects trace files from the tensorboard directory and
    uploads them to MLflow. In distributed settings, only rank 0 (or the
    last rank where MLflow writer is initialized) should call this.

    Args:
        mlflow_writer: The MLflow module instance (from get_mlflow_writer())
        tensorboard_dir: Path to the tensorboard directory containing trace files
        artifact_path: MLflow artifact subdirectory for trace files

    Returns:
        Number of trace files uploaded
    """
    if mlflow_writer is None:
        return 0

    log_rank_0(f"[MLflow] Searching for trace files in: {tensorboard_dir}")
    trace_files = _get_all_trace_files(tensorboard_dir)
    if len(trace_files) > 5:
        log_rank_0(f"[MLflow] Found {len(trace_files)} trace files: {trace_files[:5]}...")
    else:
        log_rank_0(f"[MLflow] Found {len(trace_files)} trace files: {trace_files}")

    if not trace_files:
        log_rank_0("[MLflow] No trace files found to upload")
        return 0

    uploaded_count = 0
    for trace_file in trace_files:
        try:
            # Get relative path from tensorboard_dir for artifact organization
            rel_path = os.path.relpath(trace_file, tensorboard_dir)
            # Determine artifact subdirectory based on file location
            artifact_subpath = (
                os.path.join(artifact_path, os.path.dirname(rel_path))
                if os.path.dirname(rel_path)
                else artifact_path
            )

            mlflow_writer.log_artifact(trace_file, artifact_path=artifact_subpath)
            uploaded_count += 1
            log_rank_0(f"[MLflow] Uploaded trace file: {os.path.basename(trace_file)}")
        except Exception as e:
            warning_rank_0(f"[MLflow] Failed to upload trace file {trace_file}: {e}")

    log_rank_0(f"[MLflow] Uploaded {uploaded_count} trace files to '{artifact_path}'")
    return uploaded_count


def upload_log_files_to_mlflow(
    mlflow_writer,
    exp_root_path: str,
    artifact_path: str = "logs",
) -> int:
    """
    Upload all log files to MLflow as artifacts.

    This function collects log files from all ranks and all log levels
    and uploads them to MLflow. The directory structure is preserved
    in the artifact path.

    Args:
        mlflow_writer: The MLflow module instance (from get_mlflow_writer())
        exp_root_path: Root path of the experiment
        artifact_path: MLflow artifact subdirectory for log files

    Returns:
        Number of log files uploaded
    """
    if mlflow_writer is None:
        return 0

    log_files = _get_all_log_files(exp_root_path)

    if not log_files:
        log_rank_0("[MLflow] No log files found to upload")
        return 0

    logs_base_dir = os.path.join(exp_root_path, "logs")
    uploaded_count = 0

    for log_file in log_files:
        try:
            # Preserve directory structure relative to logs base directory
            rel_path = os.path.relpath(log_file, logs_base_dir)
            artifact_subpath = (
                os.path.join(artifact_path, os.path.dirname(rel_path))
                if os.path.dirname(rel_path)
                else artifact_path
            )

            mlflow_writer.log_artifact(log_file, artifact_path=artifact_subpath)
            uploaded_count += 1
        except Exception as e:
            warning_rank_0(f"[MLflow] Failed to upload log file {log_file}: {e}")

    log_rank_0(f"[MLflow] Uploaded {uploaded_count} log files to '{artifact_path}'")
    return uploaded_count


def upload_artifacts_to_mlflow(
    mlflow_writer,
    tensorboard_dir: Optional[str] = None,
    exp_root_path: Optional[str] = None,
    upload_traces: bool = True,
    upload_logs: bool = True,
) -> dict:
    """
    Upload all artifacts (trace files and log files) to MLflow.

    This is the main entry point for uploading artifacts to MLflow.
    It handles both trace files from profiling and log files from training.

    Args:
        mlflow_writer: The MLflow module instance (from get_mlflow_writer())
        tensorboard_dir: Path to the tensorboard directory containing trace files
        exp_root_path: Root path of the experiment for log files
        upload_traces: Whether to upload trace files
        upload_logs: Whether to upload log files

    Returns:
        Dictionary with counts of uploaded files:
        {
            "traces": <number of trace files uploaded>,
            "logs": <number of log files uploaded>
        }
    """
    if mlflow_writer is None:
        log_rank_0("[MLflow] MLflow writer not available, skipping artifact upload")
        return {"traces": 0, "logs": 0}

    log_rank_0("[MLflow] Starting artifact upload to MLflow...")
    log_rank_0(f"[MLflow] tensorboard_dir: {tensorboard_dir}")
    log_rank_0(f"[MLflow] exp_root_path: {exp_root_path}")
    log_rank_0(f"[MLflow] upload_traces: {upload_traces}, upload_logs: {upload_logs}")

    result = {"traces": 0, "logs": 0}

    if upload_traces and tensorboard_dir:
        result["traces"] = upload_trace_files_to_mlflow(
            mlflow_writer, tensorboard_dir, artifact_path="traces"
        )

    if upload_logs and exp_root_path:
        result["logs"] = upload_log_files_to_mlflow(mlflow_writer, exp_root_path, artifact_path="logs")

    log_rank_0(
        f"[MLflow] Artifact upload complete: " f"{result['traces']} trace files, {result['logs']} log files"
    )

    return result<|MERGE_RESOLUTION|>--- conflicted
+++ resolved
@@ -27,16 +27,10 @@
     """
     Find all profiler trace files in the tensorboard directory.
 
-<<<<<<< HEAD
-    Trace files follow PyTorch profiler naming convention:
-    - *.pt.trace.json (uncompressed trace files)
-    - *.pt.trace.json.gz (compressed trace files)
-=======
     Trace files are typically named like:
     - *.pt.trace.json
     - *.pt.trace.json.gz
     but we also fall back to generic JSON/JSON.GZ patterns.
->>>>>>> cb2ce6ba
 
     Args:
         tensorboard_dir: Path to the tensorboard directory containing trace files
