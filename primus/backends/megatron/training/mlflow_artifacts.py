--- conflicted
+++ resolved
@@ -236,14 +236,6 @@
         log_rank_0("[TraceLens] TraceLens is available")
         return True
     except ImportError:
-<<<<<<< HEAD
-        warning_rank_0(
-            "[TraceLens] TraceLens is not installed. Trace analysis will be skipped.\n"
-            "[TraceLens] To enable trace analysis, install TraceLens:\n"
-            "[TraceLens]   pip install git+https://github.com/AMD-AGI/TraceLens.git"
-        )
-        return False
-=======
         log_rank_0(
             "[TraceLens] TraceLens not found, attempting to install from GitHub..."
         )
@@ -264,7 +256,6 @@
         except subprocess.CalledProcessError as e:
             warning_rank_0(f"[TraceLens] Failed to install TraceLens: {e}")
             return False
->>>>>>> 2583f0e6
 
 
 def _extract_rank_from_filename(filename: str) -> Optional[int]:
