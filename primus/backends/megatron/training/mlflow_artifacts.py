--- conflicted
+++ resolved
@@ -566,53 +566,6 @@
         generated_files = []
 
         if output_format in ("all", "xlsx"):
-<<<<<<< HEAD
-            # XLSX: Single file with multiple tabs
-            xlsx_path = _safe_join_path(output_dir, f"{report_name}_analysis.xlsx")
-            dfs = generate_perf_report_pytorch(trace_file, output_xlsx_path=xlsx_path)
-            if os.path.exists(xlsx_path):
-                log_rank_0(
-                    f"[TraceLens] Generated XLSX report with {len(dfs)} tabs: {os.path.basename(xlsx_path)}"
-                )
-                generated_files.append(xlsx_path)
-
-        if output_format in ("all", "csv"):
-            # CSV: Multiple files in a subdirectory per rank
-            csv_subdir = _safe_join_path(output_dir, report_name)
-            os.makedirs(csv_subdir, exist_ok=True)
-            dfs = generate_perf_report_pytorch(trace_file, output_csvs_dir=csv_subdir)
-
-            # Collect all generated CSV files
-            # csv_subdir is already validated via _safe_join_path, safe to use os.path.join for wildcard
-            csv_files = glob.glob(os.path.join(csv_subdir, "*.csv"))
-            if csv_files:
-                log_rank_0(f"[TraceLens] Generated {len(csv_files)} CSV files for {report_name}")
-                generated_files.extend(csv_files)
-
-        if output_format == "html":
-            warning_rank_0("[TraceLens] HTML format not yet supported, generating xlsx+csv instead")
-            # Generate both XLSX and CSV formats as fallback
-            # XLSX: Single file with multiple tabs
-            xlsx_path = _safe_join_path(output_dir, f"{report_name}_analysis.xlsx")
-            xlsx_dfs = generate_perf_report_pytorch(trace_file, output_xlsx_path=xlsx_path)
-            if os.path.exists(xlsx_path):
-                log_rank_0(
-                    f"[TraceLens] Generated XLSX report with {len(xlsx_dfs)} tabs: {os.path.basename(xlsx_path)}"
-                )
-                generated_files.append(xlsx_path)
-
-            # CSV: Multiple files in a subdirectory
-            csv_subdir = _safe_join_path(output_dir, report_name)
-            os.makedirs(csv_subdir, exist_ok=True)
-            generate_perf_report_pytorch(trace_file, output_csvs_dir=csv_subdir)
-
-            # Collect all generated CSV files
-            # csv_subdir is already validated via _safe_join_path, safe to use os.path.join for wildcard
-            csv_files = glob.glob(os.path.join(csv_subdir, "*.csv"))
-            if csv_files:
-                log_rank_0(f"[TraceLens] Generated {len(csv_files)} CSV files for {report_name}")
-                generated_files.extend(csv_files)
-=======
             # Generate XLSX report
             generated_files.extend(_generate_xlsx_and_csv_reports(generate_xlsx=True, generate_csv=False))
 
@@ -624,7 +577,6 @@
             warning_rank_0("[TraceLens] HTML format not yet supported, generating xlsx+csv instead")
             # As a fallback, generate both XLSX and CSV reports using the common helper
             generated_files.extend(_generate_xlsx_and_csv_reports(generate_xlsx=True, generate_csv=True))
->>>>>>> faeab132
 
         if generated_files:
             return generated_files
