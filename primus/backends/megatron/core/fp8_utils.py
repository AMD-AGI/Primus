--- conflicted
+++ resolved
@@ -42,30 +42,14 @@
     from megatron.core import parallel_state
     from megatron.core.enums import Fp8Recipe
     from megatron.core.extensions.transformer_engine import TEDelayedScaling
-<<<<<<< HEAD
-    try:
-        from primus_turbo.pytorch.core.float8 import ScalingGranularity
-    except ImportError:
-        from primus_turbo.pytorch.core.low_precision import ScalingGranularity
-    
-=======
     from primus_turbo.pytorch.core.low_precision import ScalingGranularity
->>>>>>> c11ad030
 
     from primus.backends.megatron.core.extensions.primus_turbo import (
         PrimusTurboFloat8QuantConfig,
     )
 
     def te_fp8_format_mapping(te_format):
-<<<<<<< HEAD
-        try:
-            from primus_turbo.pytorch.core.float8 import Format as TurboFormat
-        except ImportError:
-            from primus_turbo.pytorch.core.low_precision import Format as TurboFormat
-        # noqa: F811
-=======
         from primus_turbo.pytorch.core.low_precision import Format as TurboFormat
->>>>>>> c11ad030
         from transformer_engine.common.recipe import Format as TEFormat
 
         format_mapping = {
@@ -210,14 +194,7 @@
 elif HAVE_TURBO:
     from megatron.core import parallel_state
     from megatron.core.enums import Fp8Recipe
-<<<<<<< HEAD
-    try:
-        from primus_turbo.pytorch.core.float8 import ScalingGranularity
-    except ImportError:
-        from primus_turbo.pytorch.core.low_precision import ScalingGranularity
-=======
     from primus_turbo.pytorch.core.low_precision import ScalingGranularity
->>>>>>> c11ad030
 
     from primus.backends.megatron.core.extensions.primus_turbo import (
         PrimusTurboFloat8QuantConfig,
@@ -257,27 +234,10 @@
             # fp8 training and this layer_no is in fp8
             import primus_turbo
 
-<<<<<<< HEAD
-            # Pick the right Format enum once
-            try:
-                # Older API
-                from primus_turbo.pytorch.core.float8 import Format as FP8Format
-            except ImportError:
-                # Newer API
-                from primus_turbo.pytorch.core.low_precision import Format as FP8Format
-
-            fp8_str = config.fp8.lower()
-
-            if fp8_str == "e4m3":
-                fp8_format = FP8Format.E4M3
-            elif fp8_str == "hybrid":
-                fp8_format = FP8Format.HYBRID
-=======
             if config.fp8 == "e4m3":
                 fp8_format = primus_turbo.pytorch.core.low_precision.Format.E4M3
             elif config.fp8 == "hybrid":
                 fp8_format = primus_turbo.pytorch.core.low_precision.Format.HYBRID
->>>>>>> c11ad030
             else:
                 raise ValueError("E4M3 and HYBRID are the only supported FP8 formats.")
 
