###############################################################################
# Copyright (c) 2025, Advanced Micro Devices, Inc. All rights reserved.
#
# See LICENSE for license information.
###############################################################################

import torch
import torch.nn as nn
<<<<<<< HEAD

# Compatibility for different primus_turbo versions
try:
    from primus_turbo.pytorch.core.float8 import Float8QuantConfig, ScalingGranularity
except ImportError:
    from primus_turbo.pytorch.core.low_precision import Float8QuantConfig, ScalingGranularity

from primus_turbo.pytorch.modules.linear_fp8 import Float8Linear
=======
from primus_turbo.pytorch.core.low_precision import (
    Float8QuantConfig,
    ScalingGranularity,
)
from primus_turbo.pytorch.modules import Float8Linear
>>>>>>> b514d4dc
from torchtitan.config.job_config import JobConfig
from torchtitan.distributed import ParallelDims
from torchtitan.protocols.model_converter import (
    ModelConverter,
    register_model_converter,
)
from torchtitan.tools.logging import logger

SCALING_BLOCK_SIZE = 128


def replace_turbo_mxlinear_modules(model: nn.Module, config: Float8QuantConfig):
    for name, module in model.named_children():
        if isinstance(module, torch.nn.Linear) and not isinstance(module, Float8Linear):
            mx_linear = Float8Linear.from_float(module, config)
            setattr(model, name, mx_linear)
        else:
            replace_turbo_mxlinear_modules(module, config)


class PrimusTubroMXConverter(ModelConverter):
    def __init__(self, job_config: JobConfig, parallel_dims: ParallelDims):
        self.enabled = True
        self.config = Float8QuantConfig(granularity=ScalingGranularity.BLOCKWISE, block_size=SCALING_BLOCK_SIZE)

    def convert(self, model: nn.Module):
        if not self.enabled:
            return

        replace_turbo_mxlinear_modules(model, self.config)

        logger.info("Swapped to MXLinear layers")

    def post_optimizer_hook(self, model: nn.Module | list[nn.Module]):
        """
        MXFP8 doesn't require any post-optimizer hooks at the moment
        """
        return


register_model_converter(PrimusTubroMXConverter, "primus_turbo_mx")<|MERGE_RESOLUTION|>--- conflicted
+++ resolved
@@ -6,22 +6,11 @@
 
 import torch
 import torch.nn as nn
-<<<<<<< HEAD
-
-# Compatibility for different primus_turbo versions
-try:
-    from primus_turbo.pytorch.core.float8 import Float8QuantConfig, ScalingGranularity
-except ImportError:
-    from primus_turbo.pytorch.core.low_precision import Float8QuantConfig, ScalingGranularity
-
-from primus_turbo.pytorch.modules.linear_fp8 import Float8Linear
-=======
 from primus_turbo.pytorch.core.low_precision import (
     Float8QuantConfig,
     ScalingGranularity,
 )
 from primus_turbo.pytorch.modules import Float8Linear
->>>>>>> b514d4dc
 from torchtitan.config.job_config import JobConfig
 from torchtitan.distributed import ParallelDims
 from torchtitan.protocols.model_converter import (
