--- conflicted
+++ resolved
@@ -120,17 +120,10 @@
         kwargs["module_name"] = "pre_trainer"
 
         # Explicitly reject unknown extra_args
-<<<<<<< HEAD
-        extra_args = kwargs.pop("extra_overrides", None)
-        if extra_args:
-            raise ValueError(
-                f"[MegatronPretrainTrainer] Unexpected extra_overrides detected: {extra_args}. "
-=======
         extra_args = kwargs.pop("extra_args", None)
         if extra_args:
             raise ValueError(
                 f"[MegatronPretrainTrainer] Unexpected extra_args detected: {extra_args}. "
->>>>>>> 83748bbd
                 f"Megatron backend does not support unregistered config keys."
             )
 
