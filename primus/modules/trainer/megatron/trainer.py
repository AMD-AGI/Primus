--- conflicted
+++ resolved
@@ -377,11 +377,8 @@
         # monkey patch modules
         self.patch_topk_router()
         self.patch_torch_fsdp()
-<<<<<<< HEAD
         self.patch_get_extra_te_kwargs()
-=======
         self.patch_file_system_writer()
->>>>>>> 275a6a82
 
         self.app_metrics = {}
 
