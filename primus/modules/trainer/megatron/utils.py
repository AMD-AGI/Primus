--- conflicted
+++ resolved
@@ -362,16 +362,14 @@
     if args.deterministic_mode:
         assert not args.moe_grouped_gemm, "MoE Grouped GEMM can't be used in deterministic mode."
 
-<<<<<<< HEAD
     # Turbo FP8 linear check
     if args.fp8 and args.use_turbo_parallel_linear:
         support_fp8_recipe = ["tensorwise", "blockwise"]
         assert (
             args.fp8_recipe in support_fp8_recipe
         ), f"{args.fp8_recipe} recipe is not support when enable `use_turbo_parallel_linear`."
-=======
+
     # dump pp data
     if args.dump_pp_data and args.pipeline_model_parallel_size == 1:
         args.dump_pp_data = False
-        print_rank_last(f"Disable args.dump_pp_data since args.pipeline_model_parallel_size=1")
->>>>>>> 96ec0e31
+        print_rank_last(f"Disable args.dump_pp_data since args.pipeline_model_parallel_size=1")