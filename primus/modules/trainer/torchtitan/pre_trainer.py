###############################################################################
# Copyright (c) 2025, Advanced Micro Devices, Inc. All rights reserved.
#
# See LICENSE for license information.
###############################################################################

import os
from dataclasses import asdict, is_dataclass
from typing import Any, Dict, Optional

from primus.core.utils.yaml_utils import nested_namespace_to_dict
from primus.modules.base_module import BaseModule


class TorchTitanPretrainTrainer(BaseModule):
    def __init__(self, *args, **kwargs):
        extra_args = kwargs.pop("extra_args", None)
        super().__init__(*args, **kwargs)

        # important: make sure patch torchtitan logger first
        self.patch_torchtitan_logger()

        self.primus_cfg = kwargs.pop("primus_config", None)
        if self.primus_cfg is None:
            raise ValueError("primus_config is required")

        pre_trainer_cfg = self.primus_cfg.get_module_config("pre_trainer")
        cfg_dict = nested_namespace_to_dict(pre_trainer_cfg)

        patch_mock = getattr(pre_trainer_cfg.training, "mock_data", False)
        if patch_mock:
            from primus.modules.trainer.torchtitan.patch_utils import (
                patch_mock_hf_dataset,
            )

            patch_mock_hf_dataset()

        self.patch_torchtitan_embedding_amp(cfg_dict["primus_turbo"]["enable_embedding_autocast"])
        self.patch_titan_train_spec(pre_trainer_cfg.model.name, pre_trainer_cfg.model.flavor, extra_args)

        # ensure checkpoint patch applied before import torchtitan
        # background: consolidate_safetensors_files_on_every_rank is a new DCP
        # utility introduced in newer torch versions. our current build does not
        # include it yet. this patch safely skips safetensors consolidation and
        # issues a warning so Titan checkpoints can still work normally.
        self.patch_torch_dcp_consolidate()

        # ensure ScheduleDualPipeV is available
        # background: ScheduleDualPipeV is a newer pipeline schedule recently
        # introduced in torch.distributed; our current torch build does not
        # include it yet. this patch injects a temporary alias to fall back to
        # Schedule1F1B or ScheduleGPipe so Titan imports can succeed.
        self.patch_torch_pipelining_schedules()

        # ensure AuxOutput exists in flex_attention for model imports
        # background: AuxOutput is a newly introduced optional return type in
        # torch.nn.attention.flex_attention, used for debug or profiling data
        # (e.g., attention probabilities or mask stats). our current torch build
        # does not yet include it. this patch injects a lightweight stub class
        # so model imports succeed. Titan does not rely on AuxOutput in its
        # attention or training logic, so this patch does not affect behavior.
        self.patch_torch_flex_attention_auxoutput()

        from torchtitan.config.job_config import JobConfig
        from torchtitan.train import Trainer

        self.TrainerClass = Trainer
        self.JobConfigClass = JobConfig

        self.titan_config = self.build_job_config(cfg_dict, self.JobConfigClass)

        # patch torchtitan moe
        # background: we use turbo grouped mm for moe, so we need to patch the torchtitan moe
        self.patch_torchtitan_moe()

        self.log_config(self.titan_config)
        self.trainer = None

        self.patch_torchtitan_wandb()

        if hasattr(self.titan_config, "primus_turbo") and self.titan_config.primus_turbo.enable_primus_turbo:
            self.enable_primus_turbo_extension()

        self.patch_classic_attention()

    def setup(self):
        pass

    def init(self, *init_args, **kwargs):
        self.trainer = self.TrainerClass(self.titan_config)

    def run(self, *args, **kwargs):
        if self.trainer is None:
            raise RuntimeError("Trainer has not been initialized. Call init() first.")
        self.trainer.train()

    def patch_torchtitan_logger(self):
        from primus.core.utils.logger import _logger as primus_logger

        primus_logger.info("Mokey patch torchtitan logger...")

        import torchtitan.tools.logging as titan_logging

        titan_logging.logger = primus_logger
        titan_logging.init_logger = lambda: None

<<<<<<< HEAD
    def patch_torchtitan_moe(self):
        if not self.titan_config.primus_turbo.use_turbo_grouped_mm:
            return
        from primus.core.utils.logger import _logger as primus_logger

        primus_logger.info("Monkey patch torchtitan moe...")
        try:
            import functools

            import torchtitan.models.moe.moe

            from primus.backends.torchtitan.models.moe.moe import (
                _run_experts_grouped_mm,
            )

            # Get MoE FP8 configuration and create a partial function
            use_moe_fp8 = self.titan_config.primus_turbo.use_moe_fp8
            primus_logger.info(f"Set MoE FP8 mode: {use_moe_fp8}")

            # Patch the grouped_mm function with use_fp8 parameter pre-set
            torchtitan.models.moe.moe._run_experts_grouped_mm = functools.partial(
                _run_experts_grouped_mm, use_fp8=use_moe_fp8
            )
            primus_logger.info("Successfully patched torchtitan moe with turbo grouped_mm")
        except ImportError as e:
            raise ImportError(
                f"Failed to import primus_turbo for MoE grouped_mm patch. "
                f"Please ensure primus_turbo is installed or set use_turbo_grouped_mm=False. "
                f"Original error: {e}"
            ) from e

    def patch_classic_attention(self):
        if not self.titan_config.primus_turbo.use_classic_attention:
            return

        from primus.core.utils.logger import _logger as primus_logger

        primus_logger.info("Monkey patch classic attention...")

        import torchtitan.models.deepseek_v3

        from primus.backends.torchtitan.models.deepseek_v3 import (
            classic_deepseekv3_args,
        )
        from primus.backends.torchtitan.models.deepseek_v3.model.args import (
            DeepSeekV3ClassicModelArgs,
        )
        from primus.backends.torchtitan.models.deepseek_v3.model.model import (
            MultiHeadAttention,
        )

        torchtitan.models.deepseek_v3.deepseekv3_args = classic_deepseekv3_args
        torchtitan.models.deepseek_v3.DeepSeekV3ModelArgs = DeepSeekV3ClassicModelArgs

        import torchtitan.models.deepseek_v3.model.model

        torchtitan.models.deepseek_v3.model.model.Attention = MultiHeadAttention
=======
    def patch_torchtitan_wandb(self):
        from primus.core.utils.logger import _logger as primus_logger

        if not self.titan_config.metrics.enable_wandb:
            return

        primus_logger.warning("Monkey patch torchtitan wandb...")
        work_group = self.primus_cfg.exp_meta_info["work_group"]
        user_name = self.primus_cfg.exp_meta_info["user_name"]
        exp_name = self.primus_cfg.exp_meta_info["exp_name"]

        if os.getenv("WANDB_PROJECT") is None:
            os.environ["WANDB_PROJECT"] = f"Primus-Titan-Pretrain-{work_group}_{user_name}"
        if os.getenv("WANDB_RUN_NAME") is None:
            os.environ["WANDB_RUN_NAME"] = exp_name
        wandb_save_dir = os.path.join(
            self.titan_config.job.dump_folder, self.titan_config.metrics.save_tb_folder
        )

        primus_logger.info(f"torchtitan wandb_project: {os.getenv('WANDB_PROJECT')}")
        primus_logger.info(f"torchtitan wandb_exp_name: {os.getenv('WANDB_RUN_NAME')}")
        primus_logger.info(f"torchtitan wandb_entity: {os.getenv('WANDB_TEAM')}")
        primus_logger.info(f"torchtitan wandb_save_dir under: {wandb_save_dir}")
>>>>>>> b514d4dc

    def patch_torch_dcp_consolidate(self):
        """
        Monkey patch for torch.distributed.checkpoint._consolidate_hf_safetensors
        when current torch build does not export consolidate_safetensors_files_on_every_rank.
        This avoids ImportError in TorchTitan when last_save_in_hf=True.
        """
        import sys
        import types
        import warnings

        mod_name = "torch.distributed.checkpoint._consolidate_hf_safetensors"
        func_name = "consolidate_safetensors_files_on_every_rank"

        try:
            mod = __import__(mod_name, fromlist=["*"])
            if hasattr(mod, func_name):
                primus_logger.info("[PrimusPatch][DCP] consolidate available, no patch needed.")
                return  # OK, torch build supports it
        except Exception:
            pass

        # Patch missing module/function
        dummy_mod = types.ModuleType(mod_name)

        def _warn_and_skip(*args, **kwargs):
            warnings.warn(
                "[PrimusPatch][DCP] Current PyTorch build does not support "
                f"{mod_name}.{func_name}; safetensors export will be skipped.",
                UserWarning,
            )
            return None

        setattr(dummy_mod, func_name, _warn_and_skip)
        sys.modules[mod_name] = dummy_mod

        from primus.core.utils.logger import _logger as primus_logger

        primus_logger.warning(
            f"[PrimusPatch][DCP] Installed fallback for missing {mod_name}.{func_name}, "
            "HuggingFace safetensors export will be disabled."
        )

    def patch_torch_pipelining_schedules(self):
        """
        Ensure torch.distributed.pipelining.schedules.ScheduleDualPipeV exists.

        If this class is missing in the current PyTorch build (common in ROCm 7.0 / 2.9),
        we create a fallback alias that inherits from Schedule1F1B or ScheduleGPipe.
        This prevents ImportError in TorchTitan pipeline modules.
        """

        from primus.core.utils.logger import _logger as primus_logger

        try:
            import torch.distributed.pipelining.schedules as sched
        except Exception as e:
            primus_logger.warning(f"[PrimusPatch][Pipe] failed to import schedules: {e}")
            return

        # Check if DualPipeV is already provided
        if hasattr(sched, "ScheduleDualPipeV"):
            primus_logger.info("[PrimusPatch][Pipe] ScheduleDualPipeV available, no patch needed.")
            return  # No patch needed

        # Pick a safe fallback
        fallback = getattr(sched, "Schedule1F1B", None) or getattr(sched, "ScheduleGPipe", None)

        if fallback is None:
            primus_logger.warning(
                "[PrimusPatch][Pipe] No pipeline schedule available; pipeline parallel may be unsupported."
            )
            return

        # Define the fallback class with identical signature
        class ScheduleDualPipeV(fallback):  # type: ignore[misc]
            def __init__(self, *args, **kwargs):
                primus_logger.warning(
                    f"[PrimusPatch][Pipe] ScheduleDualPipeV not found, using fallback {fallback.__name__}. "
                    f"This is a temporary compatibility patch; functionality may differ from the official DualPipeV."
                )
                super().__init__(*args, **kwargs)

        # Inject into torch namespace
        setattr(sched, "ScheduleDualPipeV", ScheduleDualPipeV)
        primus_logger.warning(
            f"[PrimusPatch][Pipe] Installed fallback: ScheduleDualPipeV -> {fallback.__name__}"
        )

    def patch_torch_flex_attention_auxoutput(self):
        """
        Ensure torch.nn.attention.flex_attention has an AuxOutput symbol.
        Some PyTorch builds (e.g., certain ROCm 2.9 dev builds) rename or drop it.
        We provide a safe alias so Titan's imports won't fail.
        """
        from primus.core.utils.logger import _logger as primus_logger

        try:
            import torch.nn.attention.flex_attention as flex_mod
        except Exception as e:
            primus_logger.warning(f"[PrimusPatch][FlexAttn] flex_attention import failed: {e}")
            return

        # If AuxOutput already exists, nothing to do.
        if hasattr(flex_mod, "AuxOutput"):
            primus_logger.info("[PrimusPatch][FlexAttn] AuxOutput available, no patch needed.")
            return

        primus_logger.warning(
            "[PrimusPatch][FlexAttn] AuxOutput not found. "
            "This torch build predates the new debug/profiling return type. "
            "Injecting a lightweight stub so Titan model imports can succeed."
        )

        from dataclasses import dataclass

        import torch

        @dataclass
        class _AuxOutput:
            attn_probs: torch.Tensor = torch.empty(0)
            block_mask: torch.Tensor | None = None
            stats: dict | None = None
            extra: dict | None = None

            def __init__(self, **kwargs):
                for k, v in kwargs.items():
                    setattr(self, k, v)

        setattr(flex_mod, "AuxOutput", _AuxOutput)
        primus_logger.info(
            "[PrimusPatch][FlexAttn] Injected fallback AuxOutput stub (Titan does not rely on this)."
        )

    def enable_primus_turbo_extension(self):
        """
        Enable Primus-Turbo features and extensions.
        """
        from torchtitan.tools.logging import logger

        try:
            import primus_turbo  # noqa: F401
        except ImportError:
            raise ImportError("Module 'primus_turbo' is not installed. Please install it")

        # ******* Model Converters Container *******
        import torchtitan.protocols.model_converter

        from primus.backends.torchtitan.protocols.model_converter import (
            ModelConvertersContainer,
        )

        torchtitan.protocols.model_converter.ModelConvertersContainer = ModelConvertersContainer

        if self.titan_config.primus_turbo.use_turbo_attention:
            # ******* llama3 Attention Model *******
            import torchtitan.models.llama3.model.model

            from primus.backends.torchtitan.models.llama3.model.model import Attention

            torchtitan.models.llama3.model.model.Attention = Attention

            # ******* llama4 Attention Model *******
            import torchtitan.models.llama4.model.model

            from primus.backends.torchtitan.models.llama4.model.model import Attention

            torchtitan.models.llama4.model.model.Attention = Attention

            # ******* deepseek_v3 Attention Model *******
            import torchtitan.models.deepseek_v3.model.model

            from primus.backends.torchtitan.models.deepseek_v3.model.model import (
                Attention,
            )

            torchtitan.models.deepseek_v3.model.model.Attention = Attention
            logger.warning(f"TorchtitanPretrainTrainer: Patch Turbo Attention")

        if self.titan_config.primus_turbo.use_turbo_mx_linear:
            # ******* MXLinear *******
            import torchtitan.components.quantization.mx
            from torchtitan.protocols.model_converter import (
                _registry_model_converter_cls,
            )

            from primus.backends.torchtitan.components.quantization.mx import (
                PrimusTubroMXConverter,
            )

            _registry_model_converter_cls["mx"] = PrimusTubroMXConverter
            torchtitan.components.quantization.mx.MXLinearConverter = PrimusTubroMXConverter
            logger.warning(f"TorchtitanPretrainTrainer: Patch Turbo MXLinear")

        if self.titan_config.primus_turbo.use_turbo_float8_linear:
            # ******* FP8Linear *******
            import torchtitan.components.quantization.float8
            from torchtitan.protocols.model_converter import (
                _registry_model_converter_cls,
            )

            from primus.backends.torchtitan.components.quantization.float8 import (
                PrimusTubroFP8Converter,
            )

            _registry_model_converter_cls["turbo_fp8_linear"] = PrimusTubroFP8Converter
            torchtitan.components.quantization.float8.Float8LinearConverter = PrimusTubroFP8Converter
            logger.warning(f"TorchtitanPretrainTrainer: Patch Turbo FP8Linear")

        if self.titan_config.primus_turbo.use_turbo_async_tp:
            # ******* Async TP *******
            self.patch_torch_async_tp()

        from primus.core.utils.logger import _logger as primus_logger

        primus_logger.info("Enable primus turbo extension...")

    def patch_torch_async_tp(self):
        import torch
        import torch.distributed._symmetric_memory as symm_module
        import torch.distributed.distributed_c10d as c10d

        if not self.titan_config.parallelism.enable_async_tensor_parallel:
            return

        try:
            import primus_turbo.pytorch as pt

            from primus.backends.torchtitan.tools.utils import get_backend_stream

            def _fused_all_gather_matmul_impl(
                mm_out_op: torch._ops.OpOverload,
                A_shard: torch.Tensor,
                Bs: list[torch.Tensor],
                A_scale: Optional[torch.Tensor],
                kwargs_list: list[dict[str, Any]],
                out_dtypes: list[Optional[torch.dtype]],
                gather_dim: int,
                group_name: str,
                return_A: bool,
            ) -> tuple[Optional[torch.Tensor], list[torch.Tensor]]:
                assert A_scale is None, "fused_all_gather_matmul not support for fp8"

                layouts = ["NN" for _ in range(len(Bs))]
                group = c10d._resolve_process_group(group_name)
                gemm_streams = [torch.cuda.current_stream()]
                comm_streams = get_backend_stream(size=group.size() - 1, priority=0, prefix="comm")

                copy_streams = get_backend_stream(size=1, priority=0, prefix="copy")
                A, outputs = pt.ops.fused_all_gather_matmul(
                    A_shard,
                    Bs,
                    layouts,
                    gather_dim=gather_dim,
                    group_name=group_name,
                    gemm_streams=gemm_streams,
                    comm_streams=comm_streams,
                    copy_streams=copy_streams,
                    comm_method="pipeline",
                    num_splits=4,
                    return_A=return_A,
                    out_dtypes=out_dtypes,
                )

                return A, outputs

            def _fused_matmul_reduce_scatter_impl(
                mm_out_op: torch._ops.OpOverload,
                A: torch.Tensor,
                B: torch.Tensor,
                kwargs: dict[str, Any],
                out_dtype: Optional[torch.dtype],
                reduce_op: str,
                scatter_dim: int,
                group_name: str,
            ) -> torch.Tensor:
                comm_method = "pipeline"
                group = c10d._resolve_process_group(group_name)
                # Move the scatter_dim to the front and flatten the tensor into a 2D matrix
                if comm_method == "pipeline":
                    gemm_streams = [torch.cuda.current_stream()]
                    comm_streams = get_backend_stream(size=group.size(), priority=0, prefix="comm")
                elif comm_method == "tile":
                    gemm_streams = []
                    comm_streams = []
                else:
                    raise ValueError(f"Only pipeline and tile supported, but {comm_method} provided")

                rs_output = pt.ops.fused_matmul_reduce_scatter(
                    A,
                    B,
                    layout="NN",
                    reduce_op=reduce_op,
                    scatter_dim=scatter_dim,
                    group_name=group_name,
                    gemm_streams=gemm_streams,
                    comm_streams=comm_streams,
                    comm_method=comm_method,
                    num_splits=4,
                    out_dtype=out_dtype,
                )
                return rs_output.contiguous()

            symm_module._fused_all_gather_matmul_impl = _fused_all_gather_matmul_impl
            symm_module._fused_matmul_reduce_scatter_impl = _fused_matmul_reduce_scatter_impl
            logger.warning(f"TorchtitanPretrainTrainer: Patch Async TP")

        except ImportError as e:
            logger.warning(f"TorchtitanPretrainTrainer: Patch Async TP failed - {e}")

    def flatten_config(self, obj: Any, prefix: str = "") -> Dict[str, Any]:
        flat_dict = {}
        if is_dataclass(obj):
            obj = asdict(obj)

        if isinstance(obj, dict):
            for key, value in obj.items():
                full_key = f"{prefix}.{key}" if prefix else key
                if is_dataclass(value) or isinstance(value, dict):
                    flat_dict.update(self.flatten_config(value, full_key))
                else:
                    flat_dict[full_key] = value
        else:
            flat_dict[prefix] = obj

        return flat_dict

    def log_config(self, obj: Any, header: str = "TorchTitan Config"):
        from torchtitan.tools.logging import logger

        logger.info("========== %s ==========" % header)
        flat = self.flatten_config(obj)
        max_key_len = max(len(k) for k in flat.keys())
        for key in sorted(flat):
            val = flat[key]
            formatted_line = f"arguments {key.ljust(max_key_len, '.')} {val}"
            logger.info(formatted_line)

    def build_job_config(self, cfg_dict: dict, JobConfigType) -> Any:
        import importlib

        from torchtitan.config.job_config import Experimental
        from torchtitan.tools.logging import logger

        # Step 1: Parse the experimental section to check for a custom JobConfig extension
        experimental_cfg = cfg_dict.get("experimental", {})
        experimental = Experimental(**experimental_cfg)

        # Step 2: If a custom_args_module is defined, import and merge with JobConfig
        custom_job_config_cls = JobConfigType
        if experimental and getattr(experimental, "custom_args_module", None):
            try:
                module = importlib.import_module(experimental.custom_args_module)
                ExtendedJobConfig = getattr(module, "JobConfig")
                custom_job_config_cls = self.merge_configs(JobConfigType, ExtendedJobConfig)
                logger.info(f"Loaded and merged custom JobConfig from {experimental.custom_args_module}")
            except Exception as e:
                logger.warning(f"Failed to load custom_args_module '{experimental.custom_args_module}': {e}")

        # Step 3: Parse config dict (including custom fields) into dataclass recursively
        return self._dict_to_dataclass(custom_job_config_cls, cfg_dict)

    @staticmethod
    def merge_configs(base_cls, custom_cls):
        """
        Merges two dataclass types into one unified dataclass.

        Merge logic:
        - If a field exists in both:
            - If both fields are dataclasses, recursively merge them.
            - Otherwise, the custom field overrides the base.
        - Fields only in base or only in custom are included as-is.
        """
        from dataclasses import field, fields, make_dataclass

        base_fields = {f.name: f for f in fields(base_cls)}
        custom_fields = {f.name: f for f in fields(custom_cls)}

        merged = []

        # Merge overlapping and base-only fields
        for name, base_f in base_fields.items():
            if name in custom_fields:
                custom_f = custom_fields[name]
                if is_dataclass(base_f.type) and is_dataclass(custom_f.type):
                    merged_type = TorchTitanPretrainTrainer.merge_configs(base_f.type, custom_f.type)
                    merged.append((name, merged_type, field(default_factory=merged_type)))
                else:
                    merged.append((name, custom_f.type, custom_f))
            else:
                merged.append((name, base_f.type, base_f))

        # Add custom-only fields
        for name, custom_f in custom_fields.items():
            if name not in base_fields:
                merged.append((name, custom_f.type, custom_f))

        return make_dataclass(f"Merged{base_cls.__name__}", merged, bases=(base_cls,))

    def _dict_to_dataclass(self, cls, data: dict[str, Any]) -> Any:
        """Recursively convert dictionary to dataclass, handling nested and custom fields."""
        from dataclasses import fields, is_dataclass

        if not is_dataclass(cls):
            return data

        # collect valid field names
        field_names = {f.name for f in fields(cls)}
        init_values = {}

        # only use known fields for constructor
        for f in fields(cls):
            if f.name in data:
                val = data[f.name]
                if is_dataclass(f.type) and isinstance(val, dict):
                    init_values[f.name] = self._dict_to_dataclass(f.type, val)
                else:
                    init_values[f.name] = val

        # instantiate dataclass
        obj = cls(**init_values)

        # attach unknown fields dynamically
        for k, v in data.items():
            if k not in field_names:
                setattr(obj, k, v)

        return obj

    def patch_torchtitan_embedding_amp(self, enable_patch: bool):
        """
        Monkey patch for AMP precision mismatch in nn.Embedding.

        Behavior:
            Globally patches nn.Embedding.__init__ to register a forward hook that:
            - When AMP/autocast is active, casts outputs to AMP dtype (bf16/fp16).
            - Otherwise, uses mixed_precision_param from Titan config.
            - Can be disabled via env: export PRIMUS_EMBED_AUTOCAST_DTYPE=off
        """

        import torch
        import torch.nn as nn

        from primus.core.utils.logger import _logger as primus_logger

        if not enable_patch:
            primus_logger.info("[PrimusPatch][AMP] Embedding AMP patch disabled via config.")
            return

        def _hook(module, inp, out):
            if not isinstance(out, torch.Tensor) or not out.is_floating_point():
                return out

            if torch.is_autocast_enabled():
                runtime_dtype = torch.get_autocast_gpu_dtype()
                if out.dtype != runtime_dtype:
                    return out.to(runtime_dtype)
            return out

        orig_init = nn.Embedding.__init__

        def new_init(self, *args, **kwargs):
            orig_init(self, *args, **kwargs)
            self.register_forward_hook(_hook)

        nn.Embedding.__init__ = new_init
        primus_logger.info(
            "[PrimusPatch][AMP] nn.Embedding.__init__ patched for AMP/mixed precision alignment."
        )

    def patch_titan_train_spec(self, model_name: str, flavor: str, model_overrides: Dict[str, Any]):
        """
        Monkey patch torchtitan.train_spec.get_train_spec to override model args dynamically.
        All override keys MUST start with "model." (e.g., {"model.n_layers": 8}).
        """
        from primus.core.utils.logger import _logger as primus_logger

        if not model_overrides:
            primus_logger.info("[PrimusPatch][ModelOverride] No model_overrides provided, skip patch.")
            return

        primus_logger.info(f"[PrimusPatch][ModelOverride] Applying model_overrides: {model_overrides}")

        # --- flatten nested form {"model": {"n_layers": 4}} → {"model.n_layers": 4}
        flat_overrides = {}
        for k, v in model_overrides.items():
            if k == "model" and isinstance(v, dict):
                for subk, subv in v.items():
                    flat_overrides[f"model.{subk}"] = subv
            else:
                flat_overrides[k] = v
        model_overrides = flat_overrides

        # Enforce `model.` prefix strictly
        bad_keys = [k for k in model_overrides.keys() if not k.startswith("model.")]
        if bad_keys:
            raise ValueError(
                # f"[PrimusPatch][ModelOverride] Unsupported override keys (must start with 'model.'): {bad_keys}"
                f"[PrimusPatch][ModelOverride] Invalid override keys detected: {bad_keys}. "
                "These parameters belong to the model configuration and must be specified "
                "with the 'model.' prefix (e.g., 'model.n_layers', 'model.dim')."
            )

        primus_logger.info(
            f"[PrimusPatch][ModelOverride] model_overrides provided for '{model_name}' (flavor={flavor}): {model_overrides}"
        )

        import torchtitan.protocols.train_spec as train_spec_module

        orig_get_train_spec = train_spec_module.get_train_spec

        def patched_get_train_spec(name: str):
            spec = orig_get_train_spec(name)
            if name != model_name:
                return spec  # only patch targeted model

            assert hasattr(
                spec, "model_args"
            ), f"[PrimusPatch][ModelOverride] train_spec for '{name}' missing model_args"
            model_args_root = spec.model_args
            assert isinstance(
                model_args_root, dict
            ), f"[PrimusPatch][ModelOverride] train_spec.model_args must be dict, got {type(model_args_root)}"

            if flavor not in model_args_root:
                raise KeyError(
                    f"[PrimusPatch][ModelOverride] flavor '{flavor}' not found in model_args for '{name}'. "
                    f"Available flavors: {list(model_args_root.keys())}"
                )

            target_args = model_args_root[flavor]
            assert is_dataclass(
                target_args
            ), f"[PrimusPatch][ModelOverride] Expected dataclass model_args, got {type(target_args)}"

            before = asdict(target_args)
            for k, v in model_overrides.items():
                field_name = k[len("model.") :]
                if not hasattr(target_args, field_name):
                    raise AttributeError(
                        f"[PrimusPatch][ModelOverride] '{type(target_args).__name__}' has no field '{field_name}'"
                    )
                setattr(target_args, field_name, v)

            primus_logger.info(
                f"[PrimusPatch][ModelOverride] Patched dataclass model_args['{flavor}'] "
                f"for '{name}' with {model_overrides} (before={before})"
            )
            return spec

        # Apply the patch globally
        train_spec_module.get_train_spec = patched_get_train_spec
        primus_logger.info(
            f"[PrimusPatch][ModelOverride] get_train_spec for '{model_name}' successfully monkey patched (flavor={flavor})."
        )<|MERGE_RESOLUTION|>--- conflicted
+++ resolved
@@ -104,7 +104,6 @@
         titan_logging.logger = primus_logger
         titan_logging.init_logger = lambda: None
 
-<<<<<<< HEAD
     def patch_torchtitan_moe(self):
         if not self.titan_config.primus_turbo.use_turbo_grouped_mm:
             return
@@ -162,7 +161,6 @@
         import torchtitan.models.deepseek_v3.model.model
 
         torchtitan.models.deepseek_v3.model.model.Attention = MultiHeadAttention
-=======
     def patch_torchtitan_wandb(self):
         from primus.core.utils.logger import _logger as primus_logger
 
@@ -186,7 +184,6 @@
         primus_logger.info(f"torchtitan wandb_exp_name: {os.getenv('WANDB_RUN_NAME')}")
         primus_logger.info(f"torchtitan wandb_entity: {os.getenv('WANDB_TEAM')}")
         primus_logger.info(f"torchtitan wandb_save_dir under: {wandb_save_dir}")
->>>>>>> b514d4dc
 
     def patch_torch_dcp_consolidate(self):
         """
