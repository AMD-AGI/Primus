--- conflicted
+++ resolved
@@ -245,12 +245,6 @@
         yaml_utils.check_key_in_namespace(module, "framework")
         framework = module.framework
 
-<<<<<<< HEAD
-        model_format = self.get_model_format(framework)
-
-        # config
-        module_config_file = os.path.join(self.primus_home, "configs/modules", model_format, module.config)
-=======
         # If both config and model are missing, skip
         has_config = yaml_utils.has_key_in_namespace(module, "config")
         has_model = yaml_utils.has_key_in_namespace(module, "model")
@@ -263,25 +257,12 @@
 
         # ---- Load module config ----
         module_config_file = os.path.join(self.primus_home, "configs/modules", framework, module.config)
->>>>>>> 2f848850
         module_config = yaml_utils.parse_yaml_to_namespace(module_config_file)
         module_config.name = f"exp.modules.{module_name}.config"
         module_config.framework = framework
 
-<<<<<<< HEAD
-        # backend_path
-        if yaml_utils.has_key_in_namespace(module, "backend_path"):
-            module_config.backend_path = module.backend_path
-        else:
-            module_config.backend_path = os.path.join(
-                self.primus_home.parent.absolute(), "third_party", model_format
-            )
-
-        # model
-=======
         # ---- Load model config ----
         model_format = self.get_model_format(framework)
->>>>>>> 2f848850
         model_config_file = os.path.join(self.primus_home, "configs/models", model_format, module.model)
         model_config = yaml_utils.parse_yaml_to_namespace(model_config_file)
         model_config.name = f"exp.modules.{module_name}.model"
