--- conflicted
+++ resolved
@@ -82,17 +82,6 @@
                 f"[{self.__class__.__name__}] 'model' is required in module_config for training. "
                 f"Please specify model in your configuration (e.g., model: llama2_7B)"
             )
-<<<<<<< HEAD
-        if not hasattr(self.module_config, "params") or self.module_config.params is None:
-            raise ValueError(
-                f"[{self.__class__.__name__}] 'params' is required in module_config for training. "
-                f"This should be automatically populated from the configuration file."
-            )
-
-        set_primus_global_variables(self.module_config.params)
-
-=======
->>>>>>> 37be53d1
         self.backend_name = self.module_config.framework
         self.model_name = self.module_config.model
 
