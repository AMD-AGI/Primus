--- conflicted
+++ resolved
@@ -6,10 +6,6 @@
   name: "llama3"
   flavor: "8B"
   hf_assets_path: "meta-llama/Llama-3.1-8B"
-<<<<<<< HEAD
-  converters: ["float8"]
-=======
   converters:
     - quantize.linear.float8
-    - quantize.grouped_mm.float8
->>>>>>> 8de112fa
+    - quantize.grouped_mm.float8