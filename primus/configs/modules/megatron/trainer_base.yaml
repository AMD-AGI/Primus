includes:
  - ../module_base.yaml

trainable: true

<<<<<<< HEAD
# tool
dump_pp_data: false
=======
# perf
attn_warmup: false # set to true to decrease iter-1 time when using pp
>>>>>>> 902d8859

# logging
disable_tensorboard: true
disable_wandb: true
disable_compile_dependencies: true

# continue/finetune
auto_continue_train: false
disable_last_saving: false

# trainer args: training, optimzer, checkpoint, loss, distributed, recompute, data, profile, logging

# training
yaml_cfg: null # not support
spec: null
micro_batch_size: 2
batch_size: null # deprecated
global_batch_size: 128
rampup_batch_size: null
decrease_batch_size_if_needed: false
check_for_nan_in_loss_and_grad: true
check_for_spiky_loss: false
check_for_large_grads: false
make_vocab_size_divisible_by: 128
exit_signal_handler: false
exit_duration_in_mins: null
exit_interval: null
onnx_safe: null
bert_binary_head: true

use_flash_attn: false
seed: 1234
data_parallel_random_init: false
init_method_xavier_uniform: false
test_mode: false

# mixed precision
fp16: false
bf16: true
grad_reduce_in_bf16: false
calculate_per_token_loss: false
loss_scale: null
initial_loss_scale: 4294967296
min_loss_scale: 1.0
loss_scale_window: 1000
hysteresis: 2
accumulate_allreduce_grads_in_fp32: false
fp16_lm_cross_entropy: false

# fp8
fp8: null # e4m3, hybrid
fp8_margin: 0
fp8_recipe: delayed
fp8_interval: 1 # deprecated
fp8_amax_history_len: 1024
fp8_amax_compute_algo: "max"
fp8_wgrad: true
fp8_param_gather: false
te_rng_tracker: false
inference_rng_tracker: false
no_fp8_weight_transpose_cache: false

# Optimizer
optimizer: adam
lr: 2.5e-4
lr_decay_style: cosine
lr_decay_iters: null
lr_decay_samples: null
lr_warmup_fraction: null
lr_warmup_iters: 0
lr_warmup_samples: 0
lr_warmup_init: 0.0
min_lr: 2.5e-5
lr_wsd_decay_style: exponential
lr_wsd_decay_samples: null
lr_wsd_decay_iters: null
head_lr_mult: 1.0
weight_decay: 0.01
start_weight_decay: null
end_weight_decay: null
weight_decay_incr_style: constant
clip_grad: 1.0
adam_beta1: 0.9
adam_beta2: 0.95
adam_eps: 1.0e-08
sgd_momentum: 0.9
override_opt_param_scheduler: false
use_checkpoint_opt_param_scheduler: false
warmup: null
decoupled_lr: null
decoupled_min_lr: null

optimizer_cpu_offload: false
optimizer_offload_fraction: 1.0 # float
use_torch_optimizer_for_cpu_offload: false
overlap_cpu_optimizer_d2h_h2d: false
pin_cpu_grads: true
pin_cpu_params: true

# checkpointing arguments
save: null
save_interval: 20000
no_save_optim: null
no_save_rng: null
load: null
no_load_optim: null
no_load_rng: null
finetune: false
use_checkpoint_args: false
use_mp_args_from_checkpoint_args: false
use_tokenizer_model_from_checkpoint_args: true
exit_on_missing_checkpoint: true
non_persistent_save_interval: null # int
non_persistent_ckpt_type: null # 'global', 'local', 'in_memory', null
non_persistent_global_ckpt_dir: null # str
non_persistent_local_ckpt_dir: null # str
non_persistent_local_ckpt_algo: "fully_parallel" # 'fully_parallel', 'atomic'

pretrained_checkpoint: null
ckpt_step: null
use_dist_ckpt_deprecated: false
use_persistent_ckpt_worker: false
auto_detect_ckpt_format: false
dist_ckpt_format_deprecated: null
ckpt_format: torch_dist # 'torch', 'torch_dist', 'zarr'
ckpt_convert_format: null # 'torch', 'torch_dist', 'zarr'
ckpt_convert_save: null
ckpt_convert_update_legacy_dist_opt_format: False
ckpt_fully_parallel_save_deprecated: false
ckpt_fully_parallel_save: true
async_save: null
ckpt_fully_parallel_load: false
ckpt_assume_constant_structure: false
dist_ckpt_strictness: assume_ok_unexpected

# distributed arguments
overlap_p2p_comm: true
distributed_backend: nccl
distributed_timeout_minutes: 10
defer_embedding_wgrad_compute: false
wgrad_deferral_limit: 0 # int
align_grad_reduce: true
ddp_num_buckets: null # int
ddp_bucket_size: null # int
ddp_pad_buckets_for_high_nccl_busbw: false
ddp_average_in_collective: false
overlap_grad_reduce: false
overlap_param_gather: false
overlap_param_gather_with_optimizer_step: false
align_param_gather: true
scatter_gather_tensors_in_pipeline: true
use_ring_exchange_p2p: false
local_rank: null
lazy_mpu_init: null
account_for_embedding_in_pipeline_split: false
account_for_loss_in_pipeline_split: false
empty_unused_memory_level: 0
standalone_embedding_stage: false
use_distributed_optimizer: false
use_custom_fsdp: false
init_model_with_meta_device: false
data_parallel_sharding_strategy: no_shard # 'no_shard', 'optim', 'optim_grads', 'optim_grads_params'
gradient_reduce_div_fusion: true
suggested_communication_unit_size: 400000000 # int
keep_fp8_transpose_cache_when_using_custom_fsdp: false
num_distributed_optimizer_instances: 1 # int
use_torch_fsdp2: false
nccl_communicator_config_path: null
use_tp_pp_dp_mapping: false
replication: false
replication_jump: null # int
replication_factor: int # int
deterministic_mode: false
check_weight_hash_across_dp_replicas_interval: null

train_iters: null
eval_iters: 32
eval_interval: 2000
skip_train: false
train_sync_interval: null # int

adlr_autoresume: false
adlr_autoresume_interval: 1000

# activation recomputation
recompute_activations: false
recompute_granularity: null # full, selective
recompute_method: null # uniform, block
recompute_num_layers: null # int
distribute_saved_activations: false
checkpoint_activations: false # deprecated

# garbage collection
manual_gc: false
manual_gc_interval: 0
manual_gc_eval: true

#data
data_path: null
data_sharding: true
split: "99,1,0"
train_data_path: null
valid_data_path: null
test_data_path: null
data_args_path: null # str
per_split_data_args_path: null # str
data_cache_path: null
mock_data: false
merge_file: null
seq_length: 4096
encoder_seq_length: null
decoder_seq_length: null
retriever_seq_length: 256
sample_rate: 1.0
mask_prob: 0.15
short_seq_prob: 0.1
num_workers: 8
reset_position_ids: false
reset_attention_mask: false
eod_mask_loss: false
train_samples: null
dataloader_type: null
mmap_bin_files: true

#profile:
profile: false
use_pytorch_profiler: false
profile_ranks: [0]
profile_step_end: 12
profile_step_start: 10
iterations_to_skip: null
result_rejected_tracker_filename: null
enable_gloo_process_groups: true
record_memory_history: false
memory_snapshot_path: snapshot.pickle # str

#logging:
log_avg_skip_iterations: 2
log_avg_reset_interval: 10
log_params_norm: false
log_num_zeros_in_grad: false
log_throughput: false
log_progress: false
timing_log_level: 0
timing_log_option: minmax
tensorboard_log_interval: 1
tensorboard_queue_size: 1000
log_timers_to_tensorboard: false
log_batch_size_to_tensorboard: false
log_learning_rate_to_tensorboard: true
log_validation_ppl_to_tensorboard: false
log_memory_to_tensorboard: false
log_world_size_to_tensorboard: false
log_loss_scale_to_tensorboard: true
wandb_project: null
wandb_exp_name: null
wandb_save_dir: null
wandb_entity: null
enable_one_logger: true
one_logger_project: megatron-lm
one_logger_run_name: null
log_interval: 100
tensorboard_dir: null
logging_level: null # int
config_logger_dir: ""

one_logger_async: false
app_tag_run_name: null
app_tag_run_version: 0.0.0

# rerun
error_injection_rate: 0 # int
error_injection_type: transient_error # str: 'correct_result', 'transient_error', 'persistent_error'
rerun_mode: disabled # str: 'disabled', 'validate_results', 'report_stats'

# experimental
hybrid_attention_ratio: 0.0 # float range [0,0, 1.0]
hybrid_mlp_ratio: 0.0 # float range [0,0, 1.0]
hybrid_override_pattern: null # str
# Args of precision-aware optimizer
use_precision_aware_optimizer: false
main_grads_dtype: fp32 # str: fp32, bf16
main_params_dtype: fp32 # str: fp32, bf16
exp_avg_dtype: fp32 # 'fp32', 'fp16', 'fp8'
exp_avg_sq_dtype: fp32 # 'fp32', 'fp16', 'fp8'

# vision
vision_pretraining: false
vision_pretraining_type: classify
vision_backbone_type: vit
swin_backbone_type: tiny
num_classes: 1000
img_h: 224
img_w: 224
num_channels: 3
patch_dim: 16
classes_fraction: 1.0
data_per_class_fraction: 1.0

# others
retro_project_dir: null
retro_add_retriever: false
retro_cyclic_train_iters: null
retro_encoder_layers: 2
retro_encoder_hidden_dropout: 0.1
retro_encoder_attention_dropout: 0.1
retro_num_neighbors: 2
retro_num_retrieved_chunks: 2
retro_attention_gate: 1
retro_verify_neighbor_count: true
dino_local_img_size: 96
dino_local_crops_number: 10
dino_head_hidden_size: 2048
dino_bottleneck_size: 256
dino_freeze_last_layer: 1
dino_norm_last_layer: false
dino_warmup_teacher_temp: 0.04
dino_teacher_temp: 0.07
dino_warmup_teacher_temp_epochs: 30

mask_type: random
mask_factor: 1.0
iter_per_epoch: 1250
log_straggler: false
disable_straggler_on_startup: false
straggler_ctrlr_port: 65535
straggler_minmax_count: 1
# inference
inference_batch_times_seqlen_threshold: -1
inference_dynamic_batching: false
inference_dynamic_batching_buffer_size_gb: 40.0 # float
inference_dynamic_batching_buffer_guaranteed_fraction: 0.2 # float
inference_dynamic_batching_buffer_overflow_factor: null # float
inference_dynamic_batching_max_requests_override: null # int
inference_dynamic_batching_max_tokens_override: null # int
max_tokens_to_oom: 12000
output_bert_embeddings: false
bert_embedder_type: megatron # "megatron", "huggingface"
flash_decode: false
enable_cuda_graph: false
cuda_graph_warmup_steps: 3 # int
external_cuda_graph: false
cuda_graph_scope: full # full, attn
inference_max_requests: 8 # int
inference_max_seq_length: 2560 # int, (prefill + decode)

create_attention_mask_in_dataloader: true
num_dataset_builder_threads: 1
s3_cache_path: null
ict_head_size: null
biencoder_projection_dim: 0
biencoder_shared_query_context_model: false
ict_load: null
bert_load: null
titles_data_path: null
query_in_block_prob: 0.1
use_one_sent_docs: false
evidence_data_path: null
retriever_report_topk_accuracies: []
retriever_score_scaling: false
block_data_path: null
embedding_path: null
indexer_batch_size: 128
indexer_log_interval: 1000

parallel_output: false

enable_ft_package: false
calc_ft_timeouts: false
run_workload_inspector_server: false
is_hybrid_model: false


heterogeneous_layers_config_path: null
heterogeneous_layers_config_encoded_json: null
inprocess_restart: false<|MERGE_RESOLUTION|>--- conflicted
+++ resolved
@@ -3,13 +3,12 @@
 
 trainable: true
 
-<<<<<<< HEAD
+
+# perf
+attn_warmup: false # set to true to decrease iter-1 time when using pp
+
 # tool
 dump_pp_data: false
-=======
-# perf
-attn_warmup: false # set to true to decrease iter-1 time when using pp
->>>>>>> 902d8859
 
 # logging
 disable_tensorboard: true
