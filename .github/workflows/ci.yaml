--- conflicted
+++ resolved
@@ -204,12 +204,7 @@
           if [[ "${{ github.event_name }}" == "pull_request" ]]; then
             echo "UT_LOG_PATH=${PRIMUS_WORKDIR}/ut_out/pr-${{ github.event.pull_request.number }}-${ts}-${commit_id}" >> $GITHUB_ENV
           elif [[ "${{ github.event_name }}" == "push" && "${{ github.ref }}" == "refs/heads/main" ]]; then
-<<<<<<< HEAD
-            ts="$(date +%Y%m%d-%H%M%S)"
-            commit_id="${GITHUB_SHA::7}"
-=======
->>>>>>> bae5e156
-            echo "UT_LOG_PATH=${PRIMUS_WORKDIR}/ut_out/main-${ts}-${commit_id}" >> $GITHUB_ENV
+            echo "UT_LOG_PATH=${PRIMUS_WORKDIR}/ut_out/latest" >> $GITHUB_ENV
           elif [[ "${{ github.event_name }}" == "release" ]]; then
             TAG_NAME="${{ github.ref }}"
             TAG="${TAG_NAME#refs/tags/}"
@@ -310,12 +305,7 @@
           if [[ "${{ github.event_name }}" == "pull_request" ]]; then
             echo "UT_LOG_PATH=${PRIMUS_WORKDIR}/ut_out/pr-${{ github.event.pull_request.number }}-${ts}-${commit_id}" >> $GITHUB_ENV
           elif [[ "${{ github.event_name }}" == "push" && "${{ github.ref }}" == "refs/heads/main" ]]; then
-<<<<<<< HEAD
-            ts="$(date +%Y%m%d-%H%M%S)"
-            commit_id="${GITHUB_SHA::7}"
-=======
->>>>>>> bae5e156
-            echo "UT_LOG_PATH=${PRIMUS_WORKDIR}/ut_out/main-${ts}-${commit_id}" >> $GITHUB_ENV
+            echo "UT_LOG_PATH=${PRIMUS_WORKDIR}/ut_out/latest" >> $GITHUB_ENV
           elif [[ "${{ github.event_name }}" == "release" ]]; then
             TAG_NAME="${{ github.ref }}"
             TAG="${TAG_NAME#refs/tags/}"
