name: Primus-CI-TAS

on:
  workflow_dispatch:
  push:
    branches:
      - main
    tags:
      - "v*"
  pull_request:

env:
  PRIMUS_TURBO_COMMIT: d71d856c080c9187d8e323e9eb6d85904517a21f # feat(deepep): support single-node moe_dispatch/combine on jax. (#162)

jobs:
  code-lint:
    runs-on: ubuntu-latest
    strategy:
      matrix:
        python-version: ["3.12"]
    steps:
      - run: echo "🎉 Begin Primus Python Lint."
      - run: echo "🐧 This job is now running on a ${{ runner.os }} server hosted by GitHub!"
      - uses: actions/checkout@v4
      - run: git config --global --add safe.directory /github/workspace
      - name: Set up Python
        uses: actions/setup-python@v5
        with:
          python-version: ${{ matrix.python-version }}
      - name: Display Python version
        run: python -c "import sys; print(sys.version)"
      - name: Install Autoflake
        run: pip install autoflake==2.3.1
      - name: Run Autoflake
        if: always()
        run: |
          output=$(autoflake . --remove-all-unused-imports --remove-unused-variables --expand-star-imports --ignore-init-module-imports --recursive)
          if [[ -n "$output" ]]; then
            echo "Autoflake check failed: $output"
            exit 1
          else
            echo "Autoflake check success."
          fi
      - uses: isort/isort-action@v1
        if: always()
        with:
          isort-version: "5.13.2"
          configuration: "--profile black --check-only --diff"
      - uses: psf/black@stable
        if: always()
        with:
          options: "--check --diff --color --verbose --line-length=110"

  build-docker:
    needs: [code-lint]
    runs-on: build-docker
    strategy:
      matrix:
        python-version: ["3.12"]
    steps:
      - run: echo "🎉 Begin Build Primus Docker Image."
      - uses: actions/checkout@v4
        with:
          submodules: recursive
      - name: Show Environment Info
        run: |
          echo "Hostname: $(hostname)"
          echo "PWD: $(pwd)"
          echo "HOME: $HOME"
          echo "GITHUB_WORKSPACE: $GITHUB_WORKSPACE"
          echo "Runner Temp Dir: $RUNNER_TEMP"
          echo "Runner Tool Cache: $RUNNER_TOOL_CACHE"
      - name: Parse Commit Info
        run: |
          if [[ "${{ github.event_name }}" == "pull_request" ]]; then
            echo "IMAGE_TAG=pr-${{ github.event.pull_request.number }}" >> $GITHUB_ENV
          elif [[ "${{ github.event_name }}" == "push" && "${{ github.ref }}" == "refs/heads/main" ]]; then
            echo "IMAGE_TAG=latest" >> $GITHUB_ENV
          elif [[ "${{ github.event_name }}" == "release" ]]; then
            TAG_NAME="${{ github.ref }}"
            TAG="${TAG_NAME#refs/tags/}"
            echo "IMAGE_TAG=$TAG" >> $GITHUB_ENV
          else
            echo "IMAGE_TAG=others" >> $GITHUB_ENV
          fi
      - name: Build and Push Docker Image
        run: |
          echo "> Login to ROCm Docker Hub"
          docker login -u rocmshared -p ${{ secrets.ROCM_DOCKER_HUB_TOKEN }}

          echo "> Build Docker Image with tag: ${{ env.IMAGE_TAG }}"
          start_time=$(date +%s)
          docker build -f $GITHUB_WORKSPACE/.github/workflows/docker/Dockerfile \
               -t tasimage/primus:${{env.IMAGE_TAG}} \
               --build-arg PRIMUS_TURBO_COMMIT=${PRIMUS_TURBO_COMMIT} .
          end_time=$(date +%s)
          elapsed=$((end_time - start_time))
          echo "⏱️ [build primus docker] Total elapsed time: ${elapsed} seconds"

          echo "> Build Docker Image with tag: ${{ env.IMAGE_TAG }}-gfx950"
          start_time=$(date +%s)
          docker build -f $GITHUB_WORKSPACE/.github/workflows/docker/Dockerfile_gfx950 \
               -t tasimage/primus:${{env.IMAGE_TAG}}-gfx950 \
               --build-arg PRIMUS_TURBO_COMMIT=${PRIMUS_TURBO_COMMIT} .
          end_time=$(date +%s)
          elapsed=$((end_time - start_time))
          echo "⏱️ [build primus docker-gfx950] Total elapsed time: ${elapsed} seconds"

          echo "> Build Docker Image with tag: ${{ env.IMAGE_TAG }}-gfx950-ainic"
          start_time=$(date +%s)
          mkdir -p $GITHUB_WORKSPACE/.github/workflows/docker/ainic
          cp /apps/tas/0_public/primus_docker_ci/ainic/ainic_bundle_1.117.1-a-42.tar.gz $GITHUB_WORKSPACE/.github/workflows/docker/ainic/ || { echo "Error: Failed to copy ainic bundle"; exit 1; }
          docker build -f $GITHUB_WORKSPACE/.github/workflows/docker/Dockerfile_gfx950_ainic \
               -t tasimage/primus:${{env.IMAGE_TAG}}-gfx950-ainic \
               --build-arg PRIMUS_TURBO_COMMIT=${PRIMUS_TURBO_COMMIT} \
               --build-arg AINIC_BUNDLE_PATH=ainic \
               $GITHUB_WORKSPACE/.github/workflows/docker
          end_time=$(date +%s)
          elapsed=$((end_time - start_time))
          echo "⏱️ [build primus docker-gfx950-ainic] Total elapsed time: ${elapsed} seconds"

          echo "> Build Docker Image with tag: ${{ env.IMAGE_TAG }}-jax"
          start_time=$(date +%s)
          docker build -f $GITHUB_WORKSPACE/.github/workflows/docker/Dockerfile_jax \
               -t tasimage/primus:${{env.IMAGE_TAG}}-jax \
               --build-arg PRIMUS_TURBO_COMMIT=${PRIMUS_TURBO_COMMIT} .
          end_time=$(date +%s)
          elapsed=$((end_time - start_time))
          echo "⏱️ [build primus docker-jax] Total elapsed time: ${elapsed} seconds"

          echo "> Docker tag image for Docker Hub"
          docker tag tasimage/primus:${{env.IMAGE_TAG}} docker.io/tasimage/primus:${{env.IMAGE_TAG}}
          docker tag tasimage/primus:${{env.IMAGE_TAG}}-gfx950 docker.io/tasimage/primus:${{env.IMAGE_TAG}}-gfx950
          docker tag tasimage/primus:${{env.IMAGE_TAG}}-gfx950-ainic docker.io/tasimage/primus:${{env.IMAGE_TAG}}-gfx950-ainic
          docker tag tasimage/primus:${{env.IMAGE_TAG}}-jax docker.io/tasimage/primus:${{env.IMAGE_TAG}}-jax
          echo "> Login to Primus Docker Hub"
          docker login -u tasimage -p ${{ secrets.PRIMUS_DOCKER_HUB_TOKEN }}

          echo "> Docker push to Docker Hub"
          start_time=$(date +%s)
          docker push docker.io/tasimage/primus:${{env.IMAGE_TAG}}
          docker push docker.io/tasimage/primus:${{env.IMAGE_TAG}}-gfx950
          docker push docker.io/tasimage/primus:${{env.IMAGE_TAG}}-gfx950-ainic
          docker push docker.io/tasimage/primus:${{env.IMAGE_TAG}}-jax
          end_time=$(date +%s)
          elapsed=$((end_time - start_time))
          echo "⏱️ [push primus docker] Total elapsed time: ${elapsed} seconds"

          # echo "> Docker cleanup local images"
          # docker rmi tasimage/primus:${{env.IMAGE_TAG}}
          # docker rmi tasimage/primus:${{env.IMAGE_TAG}}-gfx950
          # docker rmi tasimage/primus:${{env.IMAGE_TAG}}-gfx950-ainic
          # docker rmi tasimage/primus:${{env.IMAGE_TAG}}-jax
          # echo "> build-docker success"

  run-unittest:
    env:
      PRIMUS_WORKDIR: /apps/tas/0_public/primus_k8s_ci/torch
    needs: [code-lint]
<<<<<<< HEAD
    runs-on: [primus-lm-cicd-rx2s6]
=======
    runs-on: [primus-pytorch-runner-xrlc6]
>>>>>>> 6f606120
    steps:
      - run: echo "🎉 Begin Primus-Turbo Checkout."
      - name: Set commit hash to env
        run: echo "PRIMUS_TURBO_COMMIT=${PRIMUS_TURBO_COMMIT}" >> $GITHUB_ENV
      - name: Checkout Repo Primus-Turbo
        uses: actions/checkout@v4
        with:
          repository: AMD-AIG-AIMA/Primus-Turbo
          submodules: "recursive"
          path: Primus-Turbo
          ref: ${{ env.PRIMUS_TURBO_COMMIT }}
      - run: echo "Begin Primus-Turbo Install."
      - name: Install Primus-Turbo
        run: |
          mv Primus-Turbo /tmp/
          echo "Primus-Turbo dir: /tmp/Primus-Turbo"
          git config --global --add safe.directory /tmp/Primus-Turbo
          cd /tmp/Primus-Turbo
          start_time=$(date +%s)
          echo "✅ [Pip install requirements] started at: $(date)"
          mkdir -p ${PRIMUS_WORKDIR}/primus-cache
          MAX_JOBS=128 pip install --cache-dir=${PRIMUS_WORKDIR}/primus-cache --no-build-isolation --no-clean -r requirements.txt
          end_time=$(date +%s)
          elapsed=$((end_time - start_time))
          echo "✅ [Pip install requirements] ended at: $(date)"
          echo "⏱️ [Pip install requirements] Total elapsed time: ${elapsed} seconds"
          start_time=$(date +%s)
          echo "✅ [build primus-turbo] started at: $(date)"
          pip3 install --no-build-isolation -e . -v
          end_time=$(date +%s)
          elapsed=$((end_time - start_time))
          echo "✅ [build primus-turbo] ended at: $(date)"
          echo "⏱️ [build primus-turbo] Total elapsed time: ${elapsed} seconds"
      - run: echo "🎉 Begin Primus Unit Test."
      - uses: actions/checkout@v4
        with:
          submodules: recursive
      - name: Show Environment Info
        run: |
          echo "Hostname: $(hostname)"
          echo "PWD: $(pwd)"
          echo "HOME: $HOME"
          echo "GITHUB_WORKSPACE: $GITHUB_WORKSPACE"
          echo "Runner Temp Dir: $RUNNER_TEMP"
          echo "Runner Tool Cache: $RUNNER_TOOL_CACHE"
      - name: Install Primus
        run: |
          pip install -r requirements.txt
      - name: Set UT_LOG_PATH
        run: |
          if [[ "${{ github.event_name }}" == "pull_request" ]]; then
            echo "UT_LOG_PATH=${PRIMUS_WORKDIR}/ut_out/pr-${{ github.event.pull_request.number }}" >> $GITHUB_ENV
          elif [[ "${{ github.event_name }}" == "push" && "${{ github.ref }}" == "refs/heads/main" ]]; then
            echo "UT_LOG_PATH=${PRIMUS_WORKDIR}/ut_out/latest" >> $GITHUB_ENV
          elif [[ "${{ github.event_name }}" == "release" ]]; then
            TAG_NAME="${{ github.ref }}"
            TAG="${TAG_NAME#refs/tags/}"
            echo "UT_LOG_PATH=${PRIMUS_WORKDIR}/ut_out/$TAG" >> $GITHUB_ENV
          else
            echo "UT_LOG_PATH=${PRIMUS_WORKDIR}/ut_out/others" >> $GITHUB_ENV
          fi
      - name: Run Shell Tests
        run: |
          echo "Running Primus CLI shell tests..."
          bash ./tests/runner/run_all_tests.sh
      - name: Run Unit Tests
        env:
          HF_TOKEN: ${{secrets.HF_TOKEN}}
        run: |
          echo "Set UT_LOG_PATH: ${{ env.UT_LOG_PATH }}"
          rm -rf "${{ env.UT_LOG_PATH }}"
          mkdir -p "${{ env.UT_LOG_PATH }}"
          MASTER_PORT=10009 DATA_PATH=/apps/tas/0_public/data \
          python ./tests/run_unit_tests.py
      - name: Clean
        run: |
          rm -rf ${PRIMUS_WORKDIR}/Primus-Turbo
          rm -rf ${PRIMUS_WORKDIR}/Primus

  run-unittest-jax:
    env:
      PRIMUS_WORKDIR: /apps/tas/0_public/primus_k8s_ci/jax
    needs: [code-lint]
    runs-on: [primus-jax-l85pj]
    steps:
      - run: echo "🎉 Begin Primus-Turbo Checkout."
      - name: Set commit hash to env
        run: echo "PRIMUS_TURBO_COMMIT=${PRIMUS_TURBO_COMMIT}" >> $GITHUB_ENV
      - name: Checkout Repo Primus-Turbo
        uses: actions/checkout@v4
        with:
          repository: AMD-AIG-AIMA/Primus-Turbo
          submodules: "recursive"
          path: Primus-Turbo
          ref: ${{ env.PRIMUS_TURBO_COMMIT }}
      - run: echo "Begin Primus-Turbo Install."
      - name: Install Primus-Turbo
        run: |
          mv Primus-Turbo /tmp/
          echo "Primus-Turbo dir: /tmp/Primus-Turbo"
          git config --global --add safe.directory /tmp/Primus-Turbo
          cd /tmp/Primus-Turbo
          start_time=$(date +%s)
          echo "✅ [Pip install requirements] started at: $(date)"
          mkdir -p  ${PRIMUS_WORKDIR}/primus-cache
          python3 -m pip install --upgrade pip setuptools
          pip3 install --cache-dir=${PRIMUS_WORKDIR}/primus-cache --pre torch torchvision --index-url https://download.pytorch.org/whl/nightly/rocm7.0
          MAX_JOBS=128 pip3 install --cache-dir=${PRIMUS_WORKDIR}/primus-cache --no-build-isolation --no-clean -r requirements.txt
          end_time=$(date +%s)
          elapsed=$((end_time - start_time))
          echo "✅ [Pip install requirements] ended at: $(date)"
          echo "⏱️ [Pip install requirements] Total elapsed time: ${elapsed} seconds"
          start_time=$(date +%s)
          echo "✅ [build primus-turbo] started at: $(date)"
          PRIMUS_TURBO_FRAMEWORK="JAX" pip3 install --no-build-isolation -e . -v
          end_time=$(date +%s)
          elapsed=$((end_time - start_time))
          echo "✅ [build primus-turbo] ended at: $(date)"
          echo "⏱️ [build primus-turbo] Total elapsed time: ${elapsed} seconds"
      - run: echo "🎉 Begin Primus Unit Test."
      - uses: actions/checkout@v4
        with:
          submodules: recursive
      - name: Show Environment Info
        run: |
          echo "Hostname: $(hostname)"
          echo "PWD: $(pwd)"
          echo "HOME: $HOME"
          echo "GITHUB_WORKSPACE: $GITHUB_WORKSPACE"
          echo "Runner Temp Dir: $RUNNER_TEMP"
          echo "Runner Tool Cache: $RUNNER_TOOL_CACHE"
      - name: Install Primus
        run: |
          pip install -r requirements-jax.txt
      - name: Set UT_LOG_PATH
        run: |
          if [[ "${{ github.event_name }}" == "pull_request" ]]; then
            echo "UT_LOG_PATH=${PRIMUS_WORKDIR}/ut_out/pr-${{ github.event.pull_request.number }}" >> $GITHUB_ENV
          elif [[ "${{ github.event_name }}" == "push" && "${{ github.ref }}" == "refs/heads/main" ]]; then
            echo "UT_LOG_PATH=${PRIMUS_WORKDIR}/ut_out/latest" >> $GITHUB_ENV
          elif [[ "${{ github.event_name }}" == "release" ]]; then
            TAG_NAME="${{ github.ref }}"
            TAG="${TAG_NAME#refs/tags/}"
            echo "UT_LOG_PATH=${PRIMUS_WORKDIR}/ut_out/$TAG" >> $GITHUB_ENV
          else
            echo "UT_LOG_PATH=${PRIMUS_WORKDIR}/ut_out/others" >> $GITHUB_ENV
          fi
      - name: Run Shell Tests
        run: |
          echo "Running Primus CLI shell tests..."
          bash ./tests/runner/run_all_tests.sh
      - name: Run Unit Tests
        env:
          HF_TOKEN: ${{secrets.HF_TOKEN}}
        run: |
          echo "Set UT_LOG_PATH: ${{ env.UT_LOG_PATH }}"
          rm -rf "${{ env.UT_LOG_PATH }}"
          mkdir -p "${{ env.UT_LOG_PATH }}"
          MASTER_PORT=10009 DATA_PATH=/apps/tas/0_public/data \
          JAX_SKIP_UT=1 python ./tests/run_unit_tests.py --jax
      - name: Clean
        run: |
          rm -rf ${PRIMUS_WORKDIR}/Primus-Turbo
          rm -rf ${PRIMUS_WORKDIR}/Primus<|MERGE_RESOLUTION|>--- conflicted
+++ resolved
@@ -157,11 +157,7 @@
     env:
       PRIMUS_WORKDIR: /apps/tas/0_public/primus_k8s_ci/torch
     needs: [code-lint]
-<<<<<<< HEAD
     runs-on: [primus-lm-cicd-rx2s6]
-=======
-    runs-on: [primus-pytorch-runner-xrlc6]
->>>>>>> 6f606120
     steps:
       - run: echo "🎉 Begin Primus-Turbo Checkout."
       - name: Set commit hash to env
