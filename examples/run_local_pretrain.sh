--- conflicted
+++ resolved
@@ -107,7 +107,6 @@
     ENV_ARGS+=("--env" "USING_AINIC")
     ENV_ARGS+=("--env" "RCCL_HOME_DIR")
     ENV_ARGS+=("--env" "ANP_HOME_DIR")
-<<<<<<< HEAD
     ENV_ARGS+=("--env" "MPI_HOME_DIR")
 
     VOLUME_ARGS+=(-v /mnt/shared:/mnt/shared)
@@ -117,15 +116,6 @@
     #     -v /etc/libibverbs.d/:/etc/libibverbs.d
     #     -v /usr/lib/x86_64-linux-gnu/:/usr/lib/x86_64-linux-gnu/
     # )
-=======
-
-    VOLUME_ARGS+=(
-        -v "$RCCL_HOME_DIR":"$RCCL_HOME_DIR"
-        -v "$ANP_HOME_DIR":"$ANP_HOME_DIR"
-        -v /etc/libibverbs.d/:/etc/libibverbs.d
-    )
-        # -v /usr/lib/x86_64-linux-gnu/:/usr/lib/x86_64-linux-gnu/
->>>>>>> f70df6af
 fi
 
 export CLEAN_DOCKER_CONTAINER=${CLEAN_DOCKER_CONTAINER:-0}
