#!/bin/bash
###############################################################################
# Copyright (c) 2025, Advanced Micro Devices, Inc. All rights reserved.
#
# See LICENSE for license information.
###############################################################################

print_usage() {
cat << EOF
Usage: bash $(basename "$0") [--help]

Environment variables (must set before running):

    EXP                              # Path to experiment config file (required)
    NNODES=1                         # Number of nodes (default: 1)
    NODE_RANK=0                      # Current node rank (default: 0)
    GPUS_PER_NODE=8                  # Number of GPUs per node (default: 8)
    MASTER_ADDR=localhost            # Master node address (default: localhost)
    MASTER_PORT=1234                 # Master node port (default: 1234)
    PRIMUS_HIPBLASLT_TUNING_STAGE=0  # HipBLASLt tuning stage: 0/1/2/3 (default: 0)

HipBLASLt tuning stages:
    1: Dump GEMM shapes
    2: Offline tuning
    3: Use tuned config

Example:

    EXP=examples/megatron/exp_pretrain.yaml bash examples/run_pretrain.sh

EOF
}

if [[ "$1" == "--help" || "$1" == "-h" ]]; then
    print_usage
    exit 0
fi

HOSTNAME=$(hostname)

LOG_INFO() {
    if [ "$*" = "" ]; then
        echo ""
    else
        echo "[NODE-$NODE_RANK($HOSTNAME)] [INFO] $*"
    fi
}

LOG_INFO_RANK0() {
    if [ "$NODE_RANK" -eq 0 ]; then
        if [ "$*" = "" ]; then
            echo ""
        else
            echo "[NODE-$NODE_RANK($HOSTNAME)] [INFO] $*"
        fi
    fi
}

LOG_ERROR() {
    echo "[NODE-$NODE_RANK($HOSTNAME)] [ERROR] $*";
}

export MASTER_ADDR=${MASTER_ADDR:-localhost}
export MASTER_PORT=${MASTER_PORT:-1234}
export NNODES=${NNODES:-1}
export NODE_RANK=${NODE_RANK:-0}
export GPUS_PER_NODE=${GPUS_PER_NODE:-8}

LOG_INFO_RANK0 "==========Training cluster info=========="
LOG_INFO_RANK0 "MASTER_ADDR: $MASTER_ADDR"
LOG_INFO_RANK0 "MASTER_PORT: $MASTER_PORT"
LOG_INFO_RANK0 "NNODES: $NNODES"
LOG_INFO_RANK0 "NODE_RANK: $NODE_RANK"
LOG_INFO_RANK0 "GPUS_PER_NODE: $GPUS_PER_NODE"
if [ "${BACKEND:-}" = "MaxText" ]; then
    export JAX_COORDINATOR_IP=$MASTER_ADDR
    export JAX_COORDINATOR_PORT=$MASTER_PORT
    LOG_INFO_RANK0 "JAX_COORDINATOR_IP: $JAX_COORDINATOR_IP"
    LOG_INFO_RANK0 "JAX_COORDINATOR_PORT: $JAX_COORDINATOR_PORT"
fi
LOG_INFO_RANK0 ""

PRIMUS_PATH=$(realpath "$(dirname "$0")/..")
export DATA_PATH=${DATA_PATH:-"${PRIMUS_PATH}/data"}
export HF_HOME=${HF_HOME:-"${DATA_PATH}/huggingface"}

LOG_INFO_RANK0 "Pip installing required packages ..."
if [ "${BACKEND:-}" != "MaxText" ]; then
    pip install -r "$PRIMUS_PATH/requirements.txt"  --quiet
else
    pip install -r "$PRIMUS_PATH/requirements-jax.txt"  --quiet
fi

# -------------------- EXP Check --------------------
if [ -z "${EXP:-}" ]; then
    LOG_ERROR "EXP must be specified (e.g., examples/megatron/exp_pretrain.yaml)." \
              "Primus will use the configuration in EXP to train the model."
    exit 1
fi

# Ensure EXP file exists, otherwise exit with error
if [ ! -f "${EXP}" ]; then
    LOG_ERROR "The specified EXP file does not exist: ${EXP}" \
              "Primus will use the configuration in EXP to train the model."
    exit 1
fi

# TMP_BUILD_DIR="${PRIMUS_PATH}/build/${HOSTNAME}"
# mkdir -p "$TMP_BUILD_DIR"
# # Collect environment info for cache tagging
# OS_VER=$(grep ^PRETTY_NAME /etc/os-release | cut -d= -f2 | tr -d '"' | tr ' ' '_' | tr -d '()')
# PY_VER=$(python3 -c 'import platform; print(platform.python_version())')
# ROCM_VER=$(/opt/rocm/bin/rocminfo | grep 'ROCm version' | head -1 | awk '{print $NF}' | tr -d '()')
# if [[ -f /proc/driver/amdgpu/version ]]; then
#     AMDGPU_VER=$(head -1 < /proc/driver/amdgpu/version | awk '{print $3}' | tr -d '()')
# else
#     AMDGPU_VER="unknown"
# fi
# KERNEL_VER=$(uname -r | tr '.' '_' | tr '-' '_')

# Note: Disable the AITer cache directory, as it may cause a core dump in RoPE fusion.
# CACHE_TAG="${OS_VER}_py${PY_VER}_rocm${ROCM_VER}_amdgpu${AMDGPU_VER}_kernel${KERNEL_VER}_${HOSTNAME}"
# export AITER_JIT_DIR="${TMP_BUILD_DIR}/${CACHE_TAG}_aiter_cache"


# Extract model name from EXP config file path (e.g., deepseek_v2_lite-pretrain.yaml -> deepseek_v2_lite-pretrain)
MODEL_NAME=$(basename "${EXP}" .yaml)

# Only generate new timestamp/paths if not already set by run_slurm_pretrain.sh
# This ensures: 1) single-node gets fresh timestamp, 2) multi-node shares same directory
if [ -z "${PRIMUS_EXP_NAME}" ]; then
    TIMESTAMP=$(date +%Y%m%d_%H%M%S)
    export PRIMUS_WORKSPACE=${PRIMUS_WORKSPACE:-"./output"}
    export PRIMUS_EXP_NAME="${MODEL_NAME}_${TIMESTAMP}"
    export LOG_DIR="${PRIMUS_WORKSPACE}/${PRIMUS_EXP_NAME}"
fi
# Clear work_group and user_name to simplify path: workspace/exp_name
export PRIMUS_TEAM=""
export PRIMUS_USER=""

mkdir -p "$LOG_DIR"
TRAIN_LOG="${LOG_DIR}/log_mp_pretrain.txt"

LOG_INFO_RANK0 "==========Training info=========="
LOG_INFO_RANK0 "EXP: $EXP"
LOG_INFO_RANK0 "BACKEND: $BACKEND"
LOG_INFO_RANK0 "OUTPUT_DIR: ${LOG_DIR}"
LOG_INFO_RANK0 "TRAIN_LOG: $TRAIN_LOG"
LOG_INFO_RANK0 "PRIMUS_PATH: $PRIMUS_PATH"
LOG_INFO_RANK0 "DATA_PATH: $DATA_PATH"
LOG_INFO_RANK0 "HF_HOME: $HF_HOME"
LOG_INFO_RANK0 ""

# -------------------- NCCL and Communication Setup --------------------

# Set visible GPUs for the current node (0 to GPUS_PER_NODE-1)
HIP_VISIBLE_DEVICES=$(seq -s, 0 $((GPUS_PER_NODE - 1)))
export HIP_VISIBLE_DEVICES

# ----------------- NCCL and Network Settings -----------------
# VERSION, WARN, INFO, DEBUG, TRACE
export NCCL_DEBUG=

# Disable NCCL internal checks to reduce overhead
export NCCL_CHECKS_DISABLE=1

# Set InfiniBand GID index for NCCL communication
if [ "$USING_AINIC" == "1" ]; then
    export ANP_HOME_DIR=${ANP_HOME_DIR:-"/opt/amd-anp"}
    export RCCL_HOME_DIR=${RCCL_HOME_DIR:-"/opt/rccl"}
    export MPI_HOME_DIR=${MPI_HOME_DIR:-"/opt/ompi-4.1.6"}

    LOG_INFO_RANK0 "Using AINIC"
    LOG_INFO_RANK0 "RCCL_HOME_DIR: $RCCL_HOME_DIR"
    LOG_INFO_RANK0 "ANP_HOME_DIR: $ANP_HOME_DIR"
    LOG_INFO_RANK0 "MPI_HOME_DIR: $MPI_HOME_DIR"

    # unset NCCL_IB_GID_INDEX
    export NCCL_IB_GID_INDEX=1
    # export NCCL_IB_ROCE_VERSION_NUM=2
    export NCCL_MAX_P2P_CHANNELS=56
    export NCCL_IB_TC=104
    export NCCL_IB_FIFO_TC=192
    export NET_OPTIONAL_RECV_COMPLETION=1
    export NCCL_IB_USE_INLINE=1
    export RCCL_GDR_FLUSH_GPU_MEM_NO_RELAXED_ORDERING=0
    export NCCL_GDR_FLUSH_DISABLE=1
    export NCCL_DMABUF_ENABLE=0
    export NCCL_IGNORE_CPU_AFFINITY=1
    export NCCL_IB_QPS_PER_CONNECTION=1

    # v25.10
    # export LD_LIBRARY_PATH=/etc/libibverbs.d:/usr/lib/x86_64-linux-gnu/libibverbs:${RCCL_HOME_DIR}/build/release:${ANP_HOME_DIR}/build:${MPI_HOME_DIR}/install/lib:$LD_LIBRARY_PATH
    # export LD_PRELOAD=${ANP_HOME_DIR}/build/librccl-anp.so:${RCCL_HOME_DIR}/build/release/librccl.so.1.0

    # v25.09
    export LD_LIBRARY_PATH=/usr/lib/x86_64-linux-gnu:/usr/lib/x86_64-linux-gnu/libibverbs:${RCCL_HOME_DIR}/build/release:${ANP_HOME_DIR}/build:${MPI_HOME_DIR}/install/lib:$LD_LIBRARY_PATH
    export LD_PRELOAD=${ANP_HOME_DIR}/build/librccl-net.so:${RCCL_HOME_DIR}/build/release/librccl.so.1.0
else
    export NCCL_IB_GID_INDEX=3
fi

# Disable cross NIC communication for NCCL
export NCCL_CROSS_NIC=0

# Dynamically get InfiniBand Host Channel Adapter index for NCCL if not set
if [ -z "${NCCL_IB_HCA}" ]; then
    NCCL_IB_HCA=$(bash "${PRIMUS_PATH}/examples/scripts/get_nccl_ib_hca.sh")
fi
export NCCL_IB_HCA

# Dynamically get network interface IP address for socket communication if not set
if [ -z "${IP_INTERFACE}" ]; then
    IP_INTERFACE=$(bash "${PRIMUS_PATH}/examples/scripts/get_ip_interface.sh")
fi
export IP_INTERFACE

# Set network interfaces for NCCL and Gloo, fallback to detected IP_INTERFACE
export NCCL_SOCKET_IFNAME=${NCCL_SOCKET_IFNAME:-$IP_INTERFACE}
export GLOO_SOCKET_IFNAME=${GLOO_SOCKET_IFNAME:-$IP_INTERFACE}

LOG_INFO_RANK0 "==========NCCL and Network Settings=========="
LOG_INFO_RANK0 "NCCL_DEBUG: $NCCL_DEBUG"
LOG_INFO_RANK0 "NCCL_CHECKS_DISABLE: $NCCL_CHECKS_DISABLE"
LOG_INFO_RANK0 "NCCL_IB_GID_INDEX: $NCCL_IB_GID_INDEX"
LOG_INFO_RANK0 "NCCL_CROSS_NIC: $NCCL_CROSS_NIC"
LOG_INFO "NCCL_IB_HCA: $NCCL_IB_HCA"
LOG_INFO "NCCL_SOCKET_IFNAME: $NCCL_SOCKET_IFNAME"
LOG_INFO "GLOO_SOCKET_IFNAME: $GLOO_SOCKET_IFNAME"
LOG_INFO ""

# ----------------- AMD-specific GPU optimizations -----------------

# Enable system DMA engine (SDMA) on AMD GPUs for better IO throughput
export HSA_ENABLE_SDMA=1

# Prevent scratch memory from being reclaimed to stabilize large memory usage patterns (e.g., KV cache, MoE experts)
# NOTE: Must disable scratch reclaim to avoid MoE training crash on AMD GPUs
# Setting this to 0 prevents core dumps when using Mixture-of-Experts (MoE) models
export HSA_NO_SCRATCH_RECLAIM=${HSA_NO_SCRATCH_RECLAIM:-0}

# Disable MSCCL (RCCL multi-connection feature) for better stability
export RCCL_MSCCL_ENABLE=0
export RCCL_MSCCLPP_ENABLE=0
export RCCL_MSCCLPP_FORCE_ENABLE=0
export RCCL_MSCCLPP_THRESHOLD=$((1*1024*1024*1024)) # default 1 MB
# https://github.com/microsoft/mscclpp/blob/main/include/mscclpp/env.hpp#L82-L87
export MSCCLPP_DISABLE_CHANNEL_CACHE=FALSE
if [ "${BACKEND:-}" != "MaxText" ]; then
    # pytorch need set this env to enable register comm
    export TORCH_NCCL_USE_TENSOR_REGISTER_ALLOCATOR_HOOK=0
fi

LOG_INFO_RANK0 "==========AMD-specific GPU optimizations=========="
LOG_INFO_RANK0 "HSA_ENABLE_SDMA: $HSA_ENABLE_SDMA"
LOG_INFO_RANK0 "HSA_NO_SCRATCH_RECLAIM: $HSA_NO_SCRATCH_RECLAIM"
LOG_INFO_RANK0 "RCCL_MSCCL_ENABLE: $RCCL_MSCCL_ENABLE"
LOG_INFO_RANK0 "RCCL_MSCCLPP_ENABLE: $RCCL_MSCCLPP_ENABLE"
LOG_INFO_RANK0 "RCCL_MSCCLPP_FORCE_ENABLE: $RCCL_MSCCLPP_FORCE_ENABLE"
LOG_INFO_RANK0 "RCCL_MSCCLPP_THRESHOLD: $RCCL_MSCCLPP_THRESHOLD"
LOG_INFO_RANK0 "MSCCLPP_DISABLE_CHANNEL_CACHE: $MSCCLPP_DISABLE_CHANNEL_CACHE"
LOG_INFO_RANK0 "TORCH_NCCL_USE_TENSOR_REGISTER_ALLOCATOR_HOOK: $TORCH_NCCL_USE_TENSOR_REGISTER_ALLOCATOR_HOOK"
LOG_INFO_RANK0 ""

# ----------------- Performance tuning -----------------
if [ "${BACKEND:-}" == "MaxText" ]; then
    export NVTE_ALLOW_NONDETERMINISTIC_ALGO=1
    export XLA_PYTHON_CLIENT_MEM_FRACTION=.97
    export NVTE_USE_HIPBLASLT=1
    export XLA_FLAGS="--xla_gpu_memory_limit_slop_factor=95 --xla_gpu_reduce_scatter_combine_threshold_bytes=8589934592 --xla_gpu_graph_level=0 --xla_gpu_enable_latency_hiding_scheduler=True --xla_gpu_all_gather_combine_threshold_bytes=8589934592 --xla_gpu_enable_triton_gemm=False --xla_gpu_enable_cublaslt=True --xla_gpu_autotune_level=0 --xla_gpu_enable_all_gather_combine_by_dim=FALSE"

    export HIP_FORCE_DEV_KERNARG=1
    export HSA_FORCE_FINE_GRAIN_PCIE=1
    export NVTE_FUSED_ATTN=1
    export NVTE_CK_USES_BWD_V3=1
    export NVTE_CK_USES_FWD_V3=1
    export NVTE_CK_IS_V3_ATOMIC_FP32=0
    export NVTE_CK_HOW_V3_BF16_CVT=2
    export NVTE_FUSED_ATTN_CK=1
    export NVTE_FUSED_ATTN_AOTRITON=0

    LOG_INFO_RANK0 "==========Performance tuning for MaxText=========="
    LOG_INFO_RANK0 "NVTE_ALLOW_NONDETERMINISTIC_ALGO: $NVTE_ALLOW_NONDETERMINISTIC_ALGO"
    LOG_INFO_RANK0 "XLA_PYTHON_CLIENT_MEM_FRACTION: $XLA_PYTHON_CLIENT_MEM_FRACTION"
    LOG_INFO_RANK0 "NVTE_USE_HIPBLASLT: $NVTE_USE_HIPBLASLT"
    LOG_INFO_RANK0 "XLA_FLAGS: $XLA_FLAGS"
    LOG_INFO_RANK0 "HIP_FORCE_DEV_KERNARG: $HIP_FORCE_DEV_KERNARG"
    LOG_INFO_RANK0 "HSA_FORCE_FINE_GRAIN_PCIE: $HSA_FORCE_FINE_GRAIN_PCIE"
    LOG_INFO_RANK0 "NVTE_FUSED_ATTN: $NVTE_FUSED_ATTN"
    LOG_INFO_RANK0 "NVTE_CK_USES_BWD_V3: $NVTE_CK_USES_BWD_V3"
    LOG_INFO_RANK0 "NVTE_CK_USES_FWD_V3: $NVTE_CK_USES_FWD_V3"
    LOG_INFO_RANK0 "NVTE_CK_IS_V3_ATOMIC_FP32: $NVTE_CK_IS_V3_ATOMIC_FP32"
    LOG_INFO_RANK0 "NVTE_CK_HOW_V3_BF16_CVT: $NVTE_CK_HOW_V3_BF16_CVT"
    LOG_INFO_RANK0 "NVTE_FUSED_ATTN_CK: $NVTE_FUSED_ATTN_CK"
    LOG_INFO_RANK0 "NVTE_FUSED_ATTN_AOTRITON: $NVTE_FUSED_ATTN_AOTRITON"
fi

# Limit GPU hardware queues to 2 for performance stability
export GPU_MAX_HW_QUEUES=${GPU_MAX_HW_QUEUES:-2}

# Increase HSA kernarg pool size to 12MB for models with lot of kernels
# export HSA_KERNARG_POOL_SIZE=${HSA_KERNARG_POOL_SIZE:-12582912}

# Enable NUMA binding for better memory locality (may increase stability for large models)
export ENABLE_NUMA_BINDING=${ENABLE_NUMA_BINDING:-0}

# Limit max CUDA device connections to reduce PCIe traffic
export CUDA_DEVICE_MAX_CONNECTIONS=${CUDA_DEVICE_MAX_CONNECTIONS:-1}
if [ "${BACKEND:-}" != "MaxText" ]; then
    # Prioritize NCCL communication for PyTorch for higher throughput
    export TORCH_NCCL_HIGH_PRIORITY=${TORCH_NCCL_HIGH_PRIORITY:-1}
fi

# In multi-node training, PXN can be enabled to improve inter-node all-to-all
# communication efficiency, but it will increase GPU memory usage.
# Default: disable PXN for NCCL
export NCCL_PXN_DISABLE=${NCCL_PXN_DISABLE:-1}
export NCCL_P2P_NET_CHUNKSIZE=${NCCL_P2P_NET_CHUNKSIZE:-524288}

# optimize nvte fp8 cast transpose
export NVTE_USE_CAST_TRANSPOSE_TRITON=${NVTE_USE_CAST_TRANSPOSE_TRITON:-1}
export NVTE_USE_OPTIMIZED_HIPIFIED_CAST_TRANSPOSE=${NVTE_USE_OPTIMIZED_HIPIFIED_CAST_TRANSPOSE:-0}

# enable mxfp8 on ROCm Transformer Engine
export NVTE_ROCM_ENABLE_MXFP8=1

# Note: Disable v3 due to accuracy issues. Will fix after TE version 2.1.
export NVTE_CK_USES_BWD_V3=${NVTE_CK_USES_BWD_V3:-0}

# Note: Disable fp32 atomic due if you find any accuracy issue.
export PRIMUS_TURBO_ATTN_V3_ATOMIC_FP32=${PRIMUS_TURBO_ATTN_V3_ATOMIC_FP32:-0}
<<<<<<< HEAD

# install primus turbo from source
export REBUILD_PRIMUS_TURBO=${REBUILD_PRIMUS_TURBO:-0}
if [ "$REBUILD_PRIMUS_TURBO" == "1" ]; then
    LOG_INFO "Rebuilding Primus Turbo from source..."
    mkdir -p "/workspace/turbo"
    cd "/workspace/turbo" || exit

    # Clean up old directory if exists to avoid git clone conflicts
    if [ -d "Primus-Turbo" ]; then
        LOG_INFO "Removing existing Primus-Turbo directory..."
        rm -rf Primus-Turbo
    fi

    git clone https://github.com/AMD-AGI/Primus-Turbo.git --recursive
    cd Primus-Turbo || exit
    pip3 install -r requirements.txt
    # Set GPU_ARCHS to compile Turbo for multiple AMD GPU architectures.
    GPU_ARCHS="gfx942;gfx950" pip3 install --no-build-isolation .
    cd "${PRIMUS_PATH}" || exit
    LOG_INFO "Rebuilding Primus Turbo from source done."
else
    LOG_INFO "Skip Primus Turbo rebuild. REBUILD_PRIMUS_TURBO=$REBUILD_PRIMUS_TURBO"
fi
=======
>>>>>>> 453d263e

# nvte debug envs
export NVTE_DEBUG=0 # 0, 1
export NVTE_DEBUG_LEVEL=0 # 0, 1, 2
export NVTE_FUSED_ATTN_LOG_CONFIG=0 # 0, 1
export PATCH_TE_FLASH_ATTN=${PATCH_TE_FLASH_ATTN:-0}

LOG_INFO_RANK0 "==========Performance tuning=========="
LOG_INFO_RANK0 "GPU_MAX_HW_QUEUES: $GPU_MAX_HW_QUEUES"
LOG_INFO_RANK0 "HSA_KERNARG_POOL_SIZE: $HSA_KERNARG_POOL_SIZE"
LOG_INFO_RANK0 "ENABLE_NUMA_BINDING: $ENABLE_NUMA_BINDING"
LOG_INFO_RANK0 "CUDA_DEVICE_MAX_CONNECTIONS: $CUDA_DEVICE_MAX_CONNECTIONS"
LOG_INFO_RANK0 "TORCH_NCCL_HIGH_PRIORITY: $TORCH_NCCL_HIGH_PRIORITY"
LOG_INFO_RANK0 "CUDA_DEVICE_MAX_CONNECTIONS: $CUDA_DEVICE_MAX_CONNECTIONS"
LOG_INFO_RANK0 "TORCH_NCCL_HIGH_PRIORITY: $TORCH_NCCL_HIGH_PRIORITY"
LOG_INFO_RANK0 "NCCL_PXN_DISABLE: $NCCL_PXN_DISABLE"
LOG_INFO_RANK0 "NCCL_P2P_NET_CHUNKSIZE: $NCCL_P2P_NET_CHUNKSIZE"
LOG_INFO_RANK0 "NVTE_CK_USES_BWD_V3: $NVTE_CK_USES_BWD_V3"
LOG_INFO_RANK0 "NVTE_USE_CAST_TRANSPOSE_TRITON: $NVTE_USE_CAST_TRANSPOSE_TRITON"
LOG_INFO_RANK0 "NVTE_USE_OPTIMIZED_HIPIFIED_CAST_TRANSPOSE: $NVTE_USE_OPTIMIZED_HIPIFIED_CAST_TRANSPOSE"
LOG_INFO_RANK0 "PRIMUS_TURBO_ATTN_V3_ATOMIC_FP32: $PRIMUS_TURBO_ATTN_V3_ATOMIC_FP32"
if [[ "$PATCH_TE_FLASH_ATTN" == "1" ]]; then
    LOG_INFO_RANK0 'Patching _flash_attn_max_version in attention.py...'
    sed -i 's/_flash_attn_max_version = PkgVersion(\".*\")/_flash_attn_max_version = PkgVersion(\"3.0.0.post1\")/' \
        /opt/conda/envs/py_3.10/lib/python3.10/site-packages/transformer_engine/pytorch/attention.py
    LOG_INFO_RANK0 'Patch complete.'
fi
LOG_INFO_RANK0 ""

# ----------------- Rebuild nbxt -----------------
export REBUILD_BNXT=${REBUILD_BNXT:-0}
export PATH_TO_BNXT_TAR_PACKAGE=${PATH_TO_BNXT_TAR_PACKAGE}

if [[ "$REBUILD_BNXT" == "1" && -f "$PATH_TO_BNXT_TAR_PACKAGE" ]]; then
    LOG_INFO "Rebuilding bnxt from $PATH_TO_BNXT_TAR_PACKAGE ..." && \
    tar xzf "${PATH_TO_BNXT_TAR_PACKAGE}" -C /tmp/ && \
    mv /tmp/libbnxt_re-* /tmp/libbnxt && \
    mv /usr/lib/x86_64-linux-gnu/libibverbs/libbnxt_re-rdmav34.so /usr/lib/x86_64-linux-gnu/libibverbs/libbnxt_re-rdmav34.so.inbox && \
    cd /tmp/libbnxt/ && sh ./autogen.sh && ./configure && \
    make -C /tmp/libbnxt clean all install && \
    echo '/usr/local/lib' > /etc/ld.so.conf.d/libbnxt_re.conf && \
    ldconfig && \
    cp -f /tmp/libbnxt/bnxt_re.driver /etc/libibverbs.d/ && \
    cd "${PRIMUS_PATH}" && \
    LOG_INFO "Rebuilding libbnxt done."
else
  LOG_INFO "Skip bnxt rebuild. REBUILD_BNXT=$REBUILD_BNXT, PATH_TO_BNXT_TAR_PACKAGE=$PATH_TO_BNXT_TAR_PACKAGE"
fi

# -------------------- Install required packages for Jax --------------------
install_pkgs_for_maxtext() {
    LOG_INFO_RANK0 "========== Install required packages for Jax/MaxText =========="
    apt install iproute2 -y
    apt install -y linux-headers-"$(uname -r)" libelf-dev
    apt install -y gcc make libtool autoconf librdmacm-dev rdmacm-utils infiniband-diags ibverbs-utils perftest ethtool libibverbs-dev \
        rdma-core strace libibmad5 libibnetdisc5 ibverbs-providers libibumad-dev libibumad3 libibverbs1 libnl-3-dev libnl-route-3-dev
    LOG_INFO_RANK0 "========== Install required packages for Jax/MaxText Done =========="
}

if [[ "$NNODES" -gt 1 ]] && [[ "${BACKEND:-}" == "MaxText" ]]; then
    install_pkgs_for_maxtext
fi

# -------------------- HipBLASLt Tuning --------------------
handle_hipblaslt_tuning() {
    local STAGE=${PRIMUS_HIPBLASLT_TUNING_STAGE:-0}
    local TUNE_LOG_PATH=${PRIMUS_PATH}/output/tune_hipblaslt/${MODEL}
    local RESULT_FILE=tune_hipblas_gemm_results.txt

    mkdir -p "$TUNE_LOG_PATH"

    case $STAGE in
        0)
            export TE_HIPBLASLT_TUNING_RUN_COUNT=${TE_HIPBLASLT_TUNING_RUN_COUNT:-10}
            export TE_HIPBLASLT_TUNING_ALGO_COUNT=${TE_HIPBLASLT_TUNING_ALGO_COUNT:-50}
            ;;
        1)
            [[ "$TE_HIPBLASLT_TUNING" == "1" ]] && error_exit "Disable TE_HIPBLASLT_TUNING for shape dump"
            mkdir -p "$TUNE_LOG_PATH/gemm_shape"
            export HIPBLASLT_LOG_MASK=32
            export HIPBLASLT_LOG_FILE=${HIPBLASLT_LOG_FILE:-"$TUNE_LOG_PATH/gemm_shape/dump_hipblaslt_gemm_shape_${NODE_RANK}.txt"}
            unset HIPBLASLT_TUNING_OVERRIDE_FILE
            ;;
        2)
            mkdir -p "$TUNE_LOG_PATH/gemm_tune"
            python "${PRIMUS_PATH}/examples/offline_tune/offline_tune_gemm.py" \
                --dump-shape-path-or-file "$TUNE_LOG_PATH/gemm_shape" \
                --tune-result-path "$TUNE_LOG_PATH/gemm_tune/$RESULT_FILE" \
                --num-devices 8
            LOG_ERROR "GEMM tuning finished. Set PRIMUS_HIPBLASLT_TUNING_STAGE=3 and re-run training."
            exit 0
            ;;
        3)
            TUNE_FILE="$TUNE_LOG_PATH/gemm_tune/$RESULT_FILE"
            [[ ! -f "$TUNE_FILE" ]] && error_exit "Missing tuning result: $TUNE_FILE"
            export HIPBLASLT_TUNING_OVERRIDE_FILE=$TUNE_FILE
            ;;
    esac

    if [ "$NODE_RANK" = "0" ]; then
        LOG_INFO "========== Training tuning info =========="
        LOG_INFO "TE_HIPBLASLT_TUNING: $TE_HIPBLASLT_TUNING"
        LOG_INFO "TE_HIPBLASLT_TUNING_RUN_COUNT: $TE_HIPBLASLT_TUNING_RUN_COUNT"
        LOG_INFO "TE_HIPBLASLT_TUNING_ALGO_COUNT: $TE_HIPBLASLT_TUNING_ALGO_COUNT"
        LOG_INFO "PRIMUS_HIPBLASLT_TUNING_STAGE: ${PRIMUS_HIPBLASLT_TUNING_STAGE}"
        LOG_INFO "HIPBLASLT_LOG_MASK: ${HIPBLASLT_LOG_MASK}"
        LOG_INFO "HIPBLASLT_LOG_FILE: ${HIPBLASLT_LOG_FILE}"
        LOG_INFO "HIPBLASLT_LOG_LEVEL: ${HIPBLASLT_LOG_LEVEL}"
        LOG_INFO "HIPBLASLT_TUNING_OVERRIDE_FILE: ${HIPBLASLT_TUNING_OVERRIDE_FILE}"
        if [ "$STAGE" -eq 1 ]; then
            LOG_INFO "Dump HipBLASLt shapes, make sure train_iters is set to a very small value."
        fi
        LOG_INFO ""
    fi
}

handle_hipblaslt_tuning

# -------------------- Python Path Setup --------------------
setup_pythonpath() {
    local site_packages
    site_packages=$(python -c "import sysconfig; print(sysconfig.get_paths()['purelib'])")
    export PYTHONPATH="${site_packages}:${PRIMUS_PATH}:$:${PYTHONPATH}"
}

setup_pythonpath

run_prepare_experiment() {
    PRIMUS_PATCH_ARGS_FILE=$(mktemp /tmp/primus_patch_args.XXXXXX.yaml)
    trap 'rm -f "$PRIMUS_PATCH_ARGS_FILE"' EXIT

    SCRIPT="$PRIMUS_PATH/examples/scripts/prepare_experiment.py"

    # Conditionally construct the --backend_path argument if BACKEND_PATH is set
    BACKEND_ARG=()
    if [[ -n "${BACKEND_PATH}" ]]; then
        BACKEND_ARG=(--backend_path "$BACKEND_PATH")
    fi
    if [[ -n "${BACKEND}" ]]; then
        BACKEND_ARG+=("--backend" "$BACKEND")
    fi

    # Run the prepare_experiment.py script with required and optional arguments
    if ! python3 "$SCRIPT" \
        --config "$EXP" \
        --data_path "$DATA_PATH" \
        --patch_args "$PRIMUS_PATCH_ARGS_FILE" \
        "${BACKEND_ARG[@]}"; then
        LOG_ERROR "$SCRIPT failed, aborting."
        exit 1
    fi
}

run_prepare_experiment

# ---------- Parse optional patch args ----------
TRAIN_EXTRA_ARGS=""
TORCHRUN_EXTRA_ARGS=""

if [[ -f "$PRIMUS_PATCH_ARGS_FILE" ]]; then
    LOG_INFO_RANK0 "Loading patch args from $PRIMUS_PATCH_ARGS_FILE"
    source_yaml_args() {
        local file=$1
        local key=$2
        local collect=0
        local args=""
        while IFS= read -r line; do
            if [[ $collect -eq 0 && $line == "$key:"* ]]; then
                args="${line#*:}"
                collect=1
                continue
            fi
            if [[ $collect -eq 1 ]]; then
                if [[ $line =~ ^[[:space:]] ]]; then
                    args="${args} ${line}"
                else
                    break
                fi
            fi
        done < "$file"
        echo "$args"
    }

    TRAIN_EXTRA_ARGS=$(source_yaml_args "$PRIMUS_PATCH_ARGS_FILE" train_args)
    TORCHRUN_EXTRA_ARGS=$(source_yaml_args "$PRIMUS_PATCH_ARGS_FILE" torchrun_args)

    if [[ -n "$TRAIN_EXTRA_ARGS" ]]; then
        LOG_INFO_RANK0 "Patched TRAIN args: $TRAIN_EXTRA_ARGS"
    fi

    if [[ -n "$TORCHRUN_EXTRA_ARGS" ]]; then
        LOG_INFO_RANK0 "Patched TORCHRUN args: $TORCHRUN_EXTRA_ARGS"
    fi
else
    LOG_INFO_RANK0 "No patch args file found at $PRIMUS_PATCH_ARGS_FILE, skipping patch args."
fi


# -------------------- Launch Training --------------------
if [ "${BACKEND:-}" == "MaxText" ]; then
    CMD="python primus/cli/main.py train pretrain --config $EXP $TRAIN_EXTRA_ARGS $*"
else
    DISTRIBUTED_ARGS=(
        --nproc_per_node "${GPUS_PER_NODE}"
        --nnodes "${NNODES}"
        --node_rank "${NODE_RANK}"
        --master_addr "${MASTER_ADDR}"
        --master_port "${MASTER_PORT}"
    )
    if [[ "$ENABLE_NUMA_BINDING" == "1" ]]; then
        apt-get install numactl -y > /dev/null 2>&1
        NUMA_LAUNCHER="--no-python ./runner/helpers/numa_bind.sh python3"
    fi

    CMD="torchrun ${DISTRIBUTED_ARGS[*]} $TORCHRUN_EXTRA_ARGS ${NUMA_LAUNCHER} primus/cli/main.py train pretrain --config $EXP $TRAIN_EXTRA_ARGS $*"
fi
LOG_INFO "Launching distributed training with command: $CMD"

eval "$CMD" 2>&1 | tee "$TRAIN_LOG"
exit_code=${PIPESTATUS[0]}

if [ "${PRIMUS_HIPBLASLT_TUNING_STAGE:-0}" -eq 1 ]; then
    LOG_INFO "[PRIMUS_HIPBLASLT_TUNING_STAGE-1]: HipBlasLT gemm shape dump is finished, " \
         "please set PRIMUS_HIPBLASLT_TUNING_STAGE to 2, " \
         "and tune the gemm with a single node."
fi

LOG_INFO "primus launcher exited with code $exit_code"

if [[ $exit_code -ne 0 ]]; then
    if [[ $exit_code -ge 128 ]]; then
        signal=$((exit_code - 128))
        LOG_ERROR "primus launcher crashed due to signal $signal"
    else
        LOG_ERROR "primus launcher exited with code $exit_code"
    fi
fi

exit "$exit_code"<|MERGE_RESOLUTION|>--- conflicted
+++ resolved
@@ -329,33 +329,6 @@
 
 # Note: Disable fp32 atomic due if you find any accuracy issue.
 export PRIMUS_TURBO_ATTN_V3_ATOMIC_FP32=${PRIMUS_TURBO_ATTN_V3_ATOMIC_FP32:-0}
-<<<<<<< HEAD
-
-# install primus turbo from source
-export REBUILD_PRIMUS_TURBO=${REBUILD_PRIMUS_TURBO:-0}
-if [ "$REBUILD_PRIMUS_TURBO" == "1" ]; then
-    LOG_INFO "Rebuilding Primus Turbo from source..."
-    mkdir -p "/workspace/turbo"
-    cd "/workspace/turbo" || exit
-
-    # Clean up old directory if exists to avoid git clone conflicts
-    if [ -d "Primus-Turbo" ]; then
-        LOG_INFO "Removing existing Primus-Turbo directory..."
-        rm -rf Primus-Turbo
-    fi
-
-    git clone https://github.com/AMD-AGI/Primus-Turbo.git --recursive
-    cd Primus-Turbo || exit
-    pip3 install -r requirements.txt
-    # Set GPU_ARCHS to compile Turbo for multiple AMD GPU architectures.
-    GPU_ARCHS="gfx942;gfx950" pip3 install --no-build-isolation .
-    cd "${PRIMUS_PATH}" || exit
-    LOG_INFO "Rebuilding Primus Turbo from source done."
-else
-    LOG_INFO "Skip Primus Turbo rebuild. REBUILD_PRIMUS_TURBO=$REBUILD_PRIMUS_TURBO"
-fi
-=======
->>>>>>> 453d263e
 
 # nvte debug envs
 export NVTE_DEBUG=0 # 0, 1
