work_group: ${TEAM:amd}
user_name: ${USER:root}
exp_name: ${EXP_NAME:llama3_8B-pretrain}
workspace: ./output

modules:
  pre_trainer:
    framework: torchtitan
    config: pre_trainer.yaml

    # model to run
    model: llama3.1_8B.yaml
    overrides:
      sink_level: null
      file_sink_level: DEBUG
      stderr_sink_level: INFO

<<<<<<< HEAD
      metrics:
        enable_wandb: false

      # model:
      #   converters: ["mx"]
=======
      training:
        batch_size: 4
        compile: true

      activation_checkpoint:
        mode: "none"

>>>>>>> 1977b1ad
      primus_turbo:
        enable_primus_turbo: false
        enable_attention_float8: false<|MERGE_RESOLUTION|>--- conflicted
+++ resolved
@@ -15,13 +15,9 @@
       file_sink_level: DEBUG
       stderr_sink_level: INFO
 
-<<<<<<< HEAD
       metrics:
         enable_wandb: false
 
-      # model:
-      #   converters: ["mx"]
-=======
       training:
         batch_size: 4
         compile: true
@@ -29,7 +25,6 @@
       activation_checkpoint:
         mode: "none"
 
->>>>>>> 1977b1ad
       primus_turbo:
         enable_primus_turbo: false
         enable_attention_float8: false