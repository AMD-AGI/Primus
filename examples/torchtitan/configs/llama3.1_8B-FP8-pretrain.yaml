work_group: ${PRIMUS_TEAM:amd}
user_name: ${PRIMUS_USER:root}
exp_name: ${PRIMUS_EXP_NAME:llama3.1_8B-pretrain}
workspace: ./output

modules:
  pre_trainer:
    framework: torchtitan
    config: pre_trainer.yaml

    # model to run
    model: llama3.1_8B-fp8.yaml
    overrides:
      sink_level: null
      file_sink_level: DEBUG
      stderr_sink_level: INFO

      lr_scheduler:
        # lr scheduler warm up
        warmup_steps: 10

      metrics:
        log_freq: 10

      training:
        local_batch_size: 4
<<<<<<< HEAD

=======
>>>>>>> 8de112fa
        steps: 50

      activation_checkpoint:
        mode: "none"  # ["none", "selective", "full"]
        selective_ac_option: "op"  # "int" = ac every positive int layer or 'op', ac based on ops policy

      float8:
        enable_fsdp_float8_all_gather: true
        precompute_float8_dynamic_scale_for_fsdp: true
        filter_fqns: ["output"]

      primus_turbo:
        enable_primus_turbo: true
        enable_attention_float8: false<|MERGE_RESOLUTION|>--- conflicted
+++ resolved
@@ -24,10 +24,6 @@
 
       training:
         local_batch_size: 4
-<<<<<<< HEAD
-
-=======
->>>>>>> 8de112fa
         steps: 50
 
       activation_checkpoint:
