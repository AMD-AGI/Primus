--- conflicted
+++ resolved
@@ -22,15 +22,9 @@
       log_avg_skip_iterations: 2
       log_avg_reset_interval: 50
 
-<<<<<<< HEAD
-      train_iters: 10
-      micro_batch_size: 6
-      global_batch_size: 384
-=======
-      train_iters: ${PRIMUS_TRAIN_ITERS:50}
-      micro_batch_size: ${PRIMUS_MBS:4}
-      global_batch_size: ${PRIMUS_GBS:256}
->>>>>>> 03926558
+      train_iters: 50
+      micro_batch_size: 4
+      global_batch_size: 256
 
       seq_length: 4096
       max_position_embeddings: 4096
