work_group: ${PRIMUS_TEAM:amd}
user_name: ${PRIMUS_USER:root}
exp_name: ${PRIMUS_EXP_NAME:llama3.1_8B-pretrain}
workspace: ${PRIMUS_WORKSPACE:./output}

modules:
  pre_trainer:
    framework: megatron
    config: pre_trainer.yaml

    # model to run
    model: llama3.1_8B.yaml
    overrides:
      # log
      wandb_project: "Primus_DeepSeek_Pretrain"
      # disable_wandb: false
      # disable_tensorboard: false
      stderr_sink_level: DEBUG

      log_avg_skip_iterations: 2
      log_avg_reset_interval: 50

      train_iters: 50
      micro_batch_size: 2
      global_batch_size: 128

      seq_length: 8192
      max_position_embeddings: 8192

      lr: 1.0e-5
      min_lr: 0.0
      lr_warmup_iters: 2
      lr_decay_iters: null
      lr_decay_style: cosine
      weight_decay: 0.1
      adam_beta1: 0.9
      adam_beta2: 0.95
      eod_mask_loss: true
      init_method_std: 0.008
      norm_epsilon: 1.0e-6

      # parallel
      tensor_model_parallel_size: 1
      pipeline_model_parallel_size: 1
      expert_model_parallel_size: 1
      overlap_grad_reduce: true
      overlap_param_gather: true
      gradient_accumulation_fusion: false

      # data
      mock_data: true
      train_data_path: null
      valid_data_path: null
      test_data_path: null

      # ckpt
      finetune: false
      auto_continue_train: false
      load: null
      no_load_optim: null
      no_load_rng: null
      save: null
      save_interval: 20000
      no_save_optim: null
      no_save_rng: null
      disable_last_saving: true
      ckpt_format: torch

      # Turbo
      enable_primus_turbo: true
<<<<<<< HEAD
      use_turbo_attention: false
      use_turbo_grouped_mlp: false
=======
      use_turbo_attention: true
>>>>>>> b514d4dc

      # Cross entropy flags
      # cross_entropy_fusion_impl: "te"
      # cross_entropy_loss_fusion: true<|MERGE_RESOLUTION|>--- conflicted
+++ resolved
@@ -68,12 +68,7 @@
 
       # Turbo
       enable_primus_turbo: true
-<<<<<<< HEAD
-      use_turbo_attention: false
-      use_turbo_grouped_mlp: false
-=======
       use_turbo_attention: true
->>>>>>> b514d4dc
 
       # Cross entropy flags
       # cross_entropy_fusion_impl: "te"
