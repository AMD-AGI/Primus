--- conflicted
+++ resolved
@@ -50,7 +50,6 @@
 # Dataset directory
 DATA_PATH=${DATA_PATH:-"${PRIMUS_PATH}/data"}
 
-<<<<<<< HEAD
 
 # ------------------ Validation Checks ------------------
 
@@ -60,10 +59,6 @@
     echo "        Primus will use the configuration in EXP to train the model."
     exit 1
 fi
-=======
-EXP=${EXP:-"examples/megatron/exp_pretrain.yaml"}
-TRAIN_LOG=${TRAIN_LOG:-output/log_torchrun_pretrain_${MODEL_CONFIG}.txt}
->>>>>>> af2bd2f1
 
 # Ensure DATA_PATH is not empty
 if [[ -z "$DATA_PATH" ]]; then
