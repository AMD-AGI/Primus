[submodule "third_party/torchtitan"]
	path = third_party/torchtitan
	url = https://github.com/pytorch/torchtitan.git
<<<<<<< HEAD
[submodule "third_party/megatron"]
	path = third_party/megatron
	url = https://github.com/NVIDIA/Megatron-LM.git
=======
[submodule "third_party/Megatron-LM"]
	path = third_party/Megatron-LM
	url = https://github.com/NVIDIA/Megatron-LM.git
	branch = main
>>>>>>> 2f848850
<|MERGE_RESOLUTION|>--- conflicted
+++ resolved
@@ -1,13 +1,7 @@
 [submodule "third_party/torchtitan"]
 	path = third_party/torchtitan
 	url = https://github.com/pytorch/torchtitan.git
-<<<<<<< HEAD
-[submodule "third_party/megatron"]
-	path = third_party/megatron
-	url = https://github.com/NVIDIA/Megatron-LM.git
-=======
 [submodule "third_party/Megatron-LM"]
 	path = third_party/Megatron-LM
 	url = https://github.com/NVIDIA/Megatron-LM.git
-	branch = main
->>>>>>> 2f848850
+	branch = main